#
# Copyright (c) 2006 Martin Decky
# All rights reserved.
#
# Redistribution and use in source and binary forms, with or without
# modification, are permitted provided that the following conditions
# are met:
#
# - Redistributions of source code must retain the above copyright
#   notice, this list of conditions and the following disclaimer.
# - Redistributions in binary form must reproduce the above copyright
#   notice, this list of conditions and the following disclaimer in the
#   documentation and/or other materials provided with the distribution.
# - The name of the author may not be used to endorse or promote products
#   derived from this software without specific prior written permission.
#
# THIS SOFTWARE IS PROVIDED BY THE AUTHOR ``AS IS'' AND ANY EXPRESS OR
# IMPLIED WARRANTIES, INCLUDING, BUT NOT LIMITED TO, THE IMPLIED WARRANTIES
# OF MERCHANTABILITY AND FITNESS FOR A PARTICULAR PURPOSE ARE DISCLAIMED.
# IN NO EVENT SHALL THE AUTHOR BE LIABLE FOR ANY DIRECT, INDIRECT,
# INCIDENTAL, SPECIAL, EXEMPLARY, OR CONSEQUENTIAL DAMAGES (INCLUDING, BUT
# NOT LIMITED TO, PROCUREMENT OF SUBSTITUTE GOODS OR SERVICES; LOSS OF USE,
# DATA, OR PROFITS; OR BUSINESS INTERRUPTION) HOWEVER CAUSED AND ON ANY
# THEORY OF LIABILITY, WHETHER IN CONTRACT, STRICT LIABILITY, OR TORT
# (INCLUDING NEGLIGENCE OR OTHERWISE) ARISING IN ANY WAY OUT OF THE USE OF
# THIS SOFTWARE, EVEN IF ADVISED OF THE POSSIBILITY OF SUCH DAMAGE.
#

.PHONY: all build_dist build_comps clean_dist clean

include Makefile.common

all: $(VERSION_DEF) $(COMMON_MAKEFILE) $(COMMON_HEADER) $(CONFIG_MAKEFILE) $(CONFIG_HEADER) $(PREBUILD)
	$(MAKE) -f $(BUILD) PRECHECK=$(PRECHECK)
ifneq ($(POSTBUILD),)
	$(MAKE) -f $(POSTBUILD) PRECHECK=$(PRECHECK)
endif

build_comps: $(COMPONENTS) $(LINK).in
	$(PACK) $(OBJCOPY) $(BFD_NAME) $(BFD_ARCH) arch/$(KARCH) $(COMPONENTS)

$(INITRD).img: $(INITRD).fs
	$(MKHORD) $(PAGE_SIZE) $< $@

$(INITRD).fs: build_dist
ifeq ($(RDFMT),tmpfs)
	$(MKTMPFS) $(DIST_PATH) $@
endif
ifeq ($(RDFMT),fat)
	$(MKFAT) 1048576 $(DIST_PATH) $@
endif

build_dist: clean_dist
	for file in $(RD_SRVS) ; do \
		cp "$$file" "$(DIST_PATH)/srv/" ; \
	done
	for file in $(RD_APPS) ; do \
		cp "$$file" "$(DIST_PATH)/app/" ; \
	done
	for file in $(NET_CFG) ; do \
		cp "$$file" "$(DIST_PATH)/cfg/net/" ; \
	done
	for drv in $(RD_DRVS) ; do \
		mkdir -p "$(DIST_PATH)/$(DRVS_PATH)/$$drv" ; \
		cp "$(USPACE_PATH)/$(DRVS_PATH)/$$drv/$$drv" "$(DIST_PATH)/$(DRVS_PATH)/$$drv/$$drv" ; \
		cp "$(USPACE_PATH)/$(DRVS_PATH)/$$drv/$$drv.ma" "$(DIST_PATH)/$(DRVS_PATH)/$$drv/$$drv.ma" ; \
	done
	for file in $(RD_DRV_CFG) ; do \
		cp "$(USPACE_PATH)/$(DRVS_PATH)/$$file" "$(DIST_PATH)/$(DRVS_PATH)/$$file" ; \
	done
	
clean: clean_dist
	$(MAKE) -f $(BUILD) clean PRECHECK=$(PRECHECK)
ifneq ($(POSTBUILD),)
	$(MAKE) -f $(POSTBUILD) clean PRECHECK=$(PRECHECK)
endif
	rm -fr $(SANDBOX)
	rm -f $(POST_OUTPUT) $(BOOT_OUTPUT) $(DEPEND) $(DEPEND_PREV) arch/*/include/common.h
	find generic/src/ arch/*/src/ genarch/src/ -name '*.o' -follow -exec rm \{\} \;

clean_dist:
<<<<<<< HEAD
	rm -f $(INITRD).fs $(INITRD).img $(COMPS_H) $(COMPS_C) $(LINK) $(LINK).comp *.co
=======
	rm -f $(INITRD).fs $(INITRD).img $(COMPS_H) $(COMPS_C) $(LINK) *.co
	rm -f -r "$(DIST_PATH)/$(DRVS_PATH)" 
>>>>>>> a6e54c5d
	rm -f $(USPACE_PATH)/dist/srv/*
	rm -f $(USPACE_PATH)/dist/app/*
	rm -f $(USPACE_PATH)/dist/cfg/net/*<|MERGE_RESOLUTION|>--- conflicted
+++ resolved
@@ -79,12 +79,7 @@
 	find generic/src/ arch/*/src/ genarch/src/ -name '*.o' -follow -exec rm \{\} \;
 
 clean_dist:
-<<<<<<< HEAD
 	rm -f $(INITRD).fs $(INITRD).img $(COMPS_H) $(COMPS_C) $(LINK) $(LINK).comp *.co
-=======
-	rm -f $(INITRD).fs $(INITRD).img $(COMPS_H) $(COMPS_C) $(LINK) *.co
-	rm -f -r "$(DIST_PATH)/$(DRVS_PATH)" 
->>>>>>> a6e54c5d
 	rm -f $(USPACE_PATH)/dist/srv/*
 	rm -f $(USPACE_PATH)/dist/app/*
 	rm -f $(USPACE_PATH)/dist/cfg/net/*