--- conflicted
+++ resolved
@@ -504,13 +504,11 @@
 % Mount /data on startup
 ! [CONFIG_START_BD=y] CONFIG_MOUNT_DATA (n/y)
 
-<<<<<<< HEAD
+% Write core files
+! CONFIG_WRITE_CORE_FILES (n/y)
+
 % Networking architecture
 @ "none" No networking
 @ "modular" Modular
 @ "module" One module
 ! NETWORKING (choice)
-=======
-% Write core files
-! CONFIG_WRITE_CORE_FILES (n/y)
->>>>>>> e70edd17
