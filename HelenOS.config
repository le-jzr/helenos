#
# Copyright (c) 2006 Ondrej Palkovsky
# Copyright (c) 2009 Martin Decky
# All rights reserved.
#
# Redistribution and use in source and binary forms, with or without
# modification, are permitted provided that the following conditions
# are met:
#
# - Redistributions of source code must retain the above copyright
#   notice, this list of conditions and the following disclaimer.
# - Redistributions in binary form must reproduce the above copyright
#   notice, this list of conditions and the following disclaimer in the
#   documentation and/or other materials provided with the distribution.
# - The name of the author may not be used to endorse or promote products
#   derived from this software without specific prior written permission.
#
# THIS SOFTWARE IS PROVIDED BY THE AUTHOR ``AS IS'' AND ANY EXPRESS OR
# IMPLIED WARRANTIES, INCLUDING, BUT NOT LIMITED TO, THE IMPLIED WARRANTIES
# OF MERCHANTABILITY AND FITNESS FOR A PARTICULAR PURPOSE ARE DISCLAIMED.
# IN NO EVENT SHALL THE AUTHOR BE LIABLE FOR ANY DIRECT, INDIRECT,
# INCIDENTAL, SPECIAL, EXEMPLARY, OR CONSEQUENTIAL DAMAGES (INCLUDING, BUT
# NOT LIMITED TO, PROCUREMENT OF SUBSTITUTE GOODS OR SERVICES; LOSS OF USE,
# DATA, OR PROFITS; OR BUSINESS INTERRUPTION) HOWEVER CAUSED AND ON ANY
# THEORY OF LIABILITY, WHETHER IN CONTRACT, STRICT LIABILITY, OR TORT
# (INCLUDING NEGLIGENCE OR OTHERWISE) ARISING IN ANY WAY OUT OF THE USE OF
# THIS SOFTWARE, EVEN IF ADVISED OF THE POSSIBILITY OF SUCH DAMAGE.
#

## General platform options

% Platform
@ "abs32le" abstract 32-bit little endian
@ "amd64" AMD64/Intel EM64T (PC)
@ "arm32" ARM 32-bit
@ "ia32" Intel IA-32 (PC)
@ "ia64" Intel IA-64
@ "mips32" MIPS 32-bit
@ "mips64" MIPS 64-bit
@ "ppc32" PowerPC 32-bit (iMac G4)
@ "sparc64" Sun UltraSPARC 64-bit
! PLATFORM (choice)

% Machine type
@ "msim" MSIM
@ "bgxemul" GXEmul big endian
@ "lgxemul" GXEmul little endian
! [PLATFORM=mips32] MACHINE (choice)

% Machine type
@ "msim" MSIM
! [PLATFORM=mips64] MACHINE (choice)

% Machine type
@ "i460GX" i460GX chipset machine
@ "ski" Ski ia64 simulator
! [PLATFORM=ia64] MACHINE (choice)

% Machine type
@ "generic" Generic Sun workstation or server
! [PLATFORM=sparc64] MACHINE (choice)

% Machine type
@ "gta02" GTA02 / Neo FreeRunner
@ "integratorcp" Integratorcp
@ "beagleboardxm" BeogleBoard-xM
@ "beaglebone" BeogleBone
! [PLATFORM=arm32] MACHINE (choice)

% CPU type
@ "pentium4" Pentium 4
@ "pentium3" Pentium 3
@ "core" Core Solo/Duo
@ "athlon_xp" Athlon XP
@ "athlon_mp" Athlon MP
@ "i486" i486
! [PLATFORM=ia32] PROCESSOR (choice)

% CPU type
@ "opteron" Opteron
! [PLATFORM=amd64] PROCESSOR (choice)

% CPU type
@ "us" UltraSPARC I-II subarchitecture
@ "us3" UltraSPARC III-IV subarchitecture
@ "sun4v" Niagara (sun4v)
! [PLATFORM=sparc64&MACHINE=generic] PROCESSOR (choice)

% CPU type
@ "cortex_a8" ARM Cortex A-8
! [PLATFORM=arm32&MACHINE=beagleboardxm] PROCESSOR (choice)

% CPU type
@ "arm920t" ARM920T
! [PLATFORM=arm32&MACHINE=gta02] PROCESSOR (choice)

% CPU type
@ "arm926ej_s" ARM926EJ-S
! [PLATFORM=arm32&MACHINE=integratorcp] PROCESSOR (choice)


# Add more ARMv4 CPUs
% CPU arch
@ "armv4" ARMv4
! [PLATFORM=arm32&(PROCESSOR=arm920t)] PROCESSOR_ARCH (choice)

# Add more ARMv5 CPUs
% CPU arch
@ "armv5" ARMv5
! [PLATFORM=arm32&(PROCESSOR=arm926ej_s)] PROCESSOR_ARCH (choice)

# Add more ARMv7-A CPUs
% CPU arch
@ "armv7_a" ARMv7-A
<<<<<<< HEAD
! [PLATFORM=arm32&(MACHINE=beagleboardxm|MACHINE=beaglebone)] PROCESSOR (choice)
=======
! [PLATFORM=arm32&(PROCESSOR=cortex_a8)] PROCESSOR_ARCH (choice)
>>>>>>> c124dce3

% RAM disk format
@ "tmpfs" TMPFS image
@ "fat" FAT16 image
@ "ext4fs" ext4 image
! RDFMT (choice)


## Mapping between platform and kernel architecture

% Kernel architecture
@ "abs32le"
! [PLATFORM=abs32le] KARCH (choice)

% Kernel architecture
@ "amd64"
! [PLATFORM=amd64] KARCH (choice)

% Kernel architecture
@ "arm32"
! [PLATFORM=arm32] KARCH (choice)

% Kernel architecture
@ "ia32"
! [PLATFORM=ia32] KARCH (choice)

% Kernel architecture
@ "ia32xen"
! [PLATFORM=ia32xen] KARCH (choice)

% Kernel architecture
@ "ia64"
! [PLATFORM=ia64] KARCH (choice)

% Kernel architecture
@ "mips32"
! [PLATFORM=mips32] KARCH (choice)

% Kernel architecture
@ "mips64"
! [PLATFORM=mips64] KARCH (choice)

% Kernel architecture
@ "ppc32"
! [PLATFORM=ppc32] KARCH (choice)

% Kernel architecture
@ "ppc64"
! [PLATFORM=ppc64] KARCH (choice)

% Kernel architecture
@ "sparc64"
! [PLATFORM=sparc64] KARCH (choice)


## Mapping between platform and user space architecture

% User space architecture
@ "abs32le"
! [PLATFORM=abs32le] UARCH (choice)

% User space architecture
@ "amd64"
! [PLATFORM=amd64] UARCH (choice)

% User space architecture
@ "arm32"
! [PLATFORM=arm32] UARCH (choice)

% User space architecture
@ "ia32"
! [PLATFORM=ia32|PLATFORM=ia32xen] UARCH (choice)

% User space architecture
@ "ia64"
! [PLATFORM=ia64] UARCH (choice)

% User space architecture
@ "mips32"
! [PLATFORM=mips32&(MACHINE=msim|MACHINE=lgxemul)] UARCH (choice)

% User space architecture
@ "mips32eb"
! [PLATFORM=mips32&MACHINE=bgxemul] UARCH (choice)

% User space architecture
@ "mips64"
! [PLATFORM=mips64] UARCH (choice)

% User space architecture
@ "ppc32"
! [PLATFORM=ppc32] UARCH (choice)

% User space architecture
@ "ppc64"
! [PLATFORM=ppc64] UARCH (choice)

% User space architecture
@ "sparc64"
! [PLATFORM=sparc64] UARCH (choice)


## Mapping between platform and boot architecture

% Boot architecture
@ "abs32le"
! [PLATFORM=abs32le] BARCH (choice)

% Boot architecture
@ "amd64"
! [PLATFORM=amd64] BARCH (choice)

% Boot architecture
@ "arm32"
! [PLATFORM=arm32] BARCH (choice)

% Boot architecture
@ "ia32"
! [PLATFORM=ia32] BARCH (choice)

% Boot architecture
@ "ia32xen"
! [PLATFORM=ia32xen] BARCH (choice)

% Boot architecture
@ "ia64"
! [PLATFORM=ia64] BARCH (choice)

% Boot architecture
@ "mips32"
! [PLATFORM=mips32] BARCH (choice)

% Boot architecture
@ "mips64"
! [PLATFORM=mips64] BARCH (choice)

% Boot architecture
@ "ppc32"
! [PLATFORM=ppc32] BARCH (choice)

% Boot architecture
@ "ppc64"
! [PLATFORM=ppc64] BARCH (choice)

% Boot architecture
@ "sparc64"
! [PLATFORM=sparc64] BARCH (choice)


## Mapping between platform and image format

% Image format
@ "binary"
! [PLATFORM=mips32&MACHINE=msim] IMAGE (choice)

% Image format
@ "ecoff"
! [PLATFORM=mips32&(MACHINE=bgxemul|MACHINE=lgxemul)] IMAGE (choice)

% Image format
@ "binary"
! [PLATFORM=mips64] IMAGE (choice)


## Compiler options

% Compiler
@ "gcc_cross" GNU C Compiler (cross-compiler)
@ "gcc_native" GNU C Compiler (native)
@ "icc" Intel C Compiler
@ "clang" Clang
! [PLATFORM=amd64|PLATFORM=ia32] COMPILER (choice)

% Compiler
@ "gcc_cross" GNU C Compiler (cross-compiler)
@ "gcc_native" GNU C Compiler (native)
@ "icc" Intel C Compiler
! [PLATFORM=ia64] COMPILER (choice)

% Compiler
@ "gcc_cross" GNU C Compiler (cross-compiler)
@ "gcc_native" GNU C Compiler (native)
! [PLATFORM=sparc64] COMPILER (choice)

% Compiler
@ "gcc_cross" GNU C Compiler (cross-compiler)
@ "gcc_native" GNU C Compiler (native)
! [PLATFORM=arm32|PLATFORM=mips32|PLATFORM=mips64|PLATFORM=ppc32] COMPILER (choice)

% Compiler
@ "gcc_cross" GNU C Compiler (cross-compiler)
@ "gcc_native" GNU C Compiler (native)
@ "clang" Clang
! [PLATFORM=abs32le] COMPILER (choice)


## Cross-compiler target for abstract architecture

% Cross-compiler target
@ "arm32" ARM 32-bit
@ "ia32" Intel IA-32
@ "mips32" MIPS 32-bit
! [PLATFORM=abs32le&COMPILER=gcc_cross] CROSS_TARGET (choice)


## Kernel configuration

% Fences
! [PLATFORM=ia32&(PROCESSOR=athlon_xp|PROCESSOR=athlon_mp|PROCESSOR=pentium3)] CONFIG_FENCES_P3 (y)

% Fences
! [PLATFORM=ia32&(PROCESSOR=pentium4|PROCESSOR=core)] CONFIG_FENCES_P4 (y)

% Fences
! [PLATFORM=amd64] CONFIG_FENCES_P4 (y)

% ACPI support
! [PLATFORM=ia32|PLATFORM=amd64] CONFIG_ACPI (y)

% Hierarchical page tables support
! [PLATFORM=abs32le|PLATFORM=ia32|PLATFORM=amd64|PLATFORM=arm32|PLATFORM=mips32|PLATFORM=ppc32] CONFIG_PAGE_PT (y)

% Page hash table support
! [PLATFORM=ia64|PLATFORM=mips64|PLATFORM=sparc64] CONFIG_PAGE_HT (y)

% Software integer division support
! [PLATFORM=abs32le|PLATFORM=ia32|PLATFORM=arm32|PLATFORM=ia64|PLATFORM=mips32|PLATFORM=mips64|PLATFORM=ppc32] CONFIG_SOFTINT (y)

% ASID support
! [PLATFORM=ia64|PLATFORM=mips32|PLATFORM=mips64|PLATFORM=ppc32|PLATFORM=sparc64] CONFIG_ASID (y)

% ASID FIFO support
! [PLATFORM=ia64|PLATFORM=mips32|PLATFORM=mips64|PLATFORM=ppc32|PLATFORM=sparc64] CONFIG_ASID_FIFO (y)

% OpenFirmware tree support
! [PLATFORM=ppc32|PLATFORM=sparc64] CONFIG_OFW_TREE (y)

% OpenFirmware PCI bus support
! [PLATFORM=sparc64] CONFIG_OFW_PCI (y)

% Multiboot standard support
! [PLATFORM=ia32|PLATFORM=amd64] CONFIG_MULTIBOOT (y)

% FPU support
! [PLATFORM=ia32|PLATFORM=amd64|PLATFORM=ia64|PLATFORM=sparc64] CONFIG_FPU (y)

% FPU support
! [PLATFORM=mips32&(MACHINE=lgxemul|MACHINE=bgxemul)] CONFIG_FPU (y)

## armv7 made fpu hardware compulsory
% FPU support
! [PLATFORM=arm32&PROCESSOR_ARCH=armv7_a] CONFIG_FPU (y)

% FPU support
! [PLATFORM=arm32&MACHINE=integratorcp] CONFIG_FPU (y)


## Kernel features options

% Support for SMP
! [(PLATFORM=ia32&PROCESSOR!=athlon_xp)|PLATFORM=amd64|PLATFORM=sparc64|PLATFORM=ia64|(PLATFORM=mips32&MACHINE=msim)|(PLATFORM=mips64&MACHINE=msim)|PLATFORM=abs32le] CONFIG_SMP (y/n)

% Debug build
! CONFIG_DEBUG (y/n)

% Deadlock detection support for spinlocks
! [CONFIG_DEBUG=y&CONFIG_SMP=y] CONFIG_DEBUG_SPINLOCK (y/n)

% Lazy FPU context switching
! [CONFIG_FPU=y] CONFIG_FPU_LAZY (y/n)

% Use VHPT
! [PLATFORM=ia64] CONFIG_VHPT (n/y)

% Use TSB
! [PLATFORM=sparc64] CONFIG_TSB (y/n)

% IO SAPIC on default address support
! [PLATFORM=ia64&MACHINE!=ski] CONFIG_IOSAPIC (y/n)

% Virtually indexed D-cache support
! [PLATFORM=sparc64] CONFIG_VIRT_IDX_DCACHE (y/n)

% Simics SMP Hack
! [PROCESSOR=sun4v&CONFIG_SMP=y] CONFIG_SIMICS_SMP_HACK (n/y)

% Support for userspace debuggers
! CONFIG_UDEBUG (y/n)

% Kernel console support
! CONFIG_KCONSOLE (y/n)

% Kernel symbol information
! CONFIG_SYMTAB (y/n)

% Detailed kernel logging
! CONFIG_LOG (n/y)

% Kernel function tracing
! CONFIG_TRACE (n/y)

% Compile kernel tests
! CONFIG_TEST (y/n)

% Use link-time optimization
! [COMPILER=gcc_cross|COMPILER=gcc_native] CONFIG_LTO (n/y)


## Hardware support

% Input device class
@ "generic" Keyboard or serial line
! [PLATFORM=arm32&MACHINE=integratorcp] CONFIG_HID_IN (choice)

% Input device class
@ "generic" Keyboard or serial line
@ "none" No input device
! [PLATFORM=ia32|PLATFORM=amd64|PLATFORM=mips32|PLATFORM=mips64|PLATFORM=ppc32|PLATFORM=sparc64] CONFIG_HID_IN (choice)

% Input device class
@ "generic" Keyboard or serial line
@ "keyboard" Keyboard
@ "serial" Serial line
@ "none" No input device
! [PLATFORM=ia64&MACHINE=i460GX] CONFIG_HID_IN (choice)

% Output device class
@ "generic" Monitor or serial line
! [PLATFORM=arm32&(MACHINE=gta02|MACHINE=integratorcp|MACHINE=beagleboardxm|MACHINE=beaglebone)] CONFIG_HID_OUT (choice)

% Output device class
@ "generic" Monitor or serial line
@ "none" No output device
! [PLATFORM=ia32|PLATFORM=amd64|PLATFORM=sparc64|PLATFORM=ppc32|(PLATFORM=ia64&MACHINE=i460GX)|(PLATFORM=mips32&MACHINE=msim)|(PLATFORM=mips64&MACHINE=msim)] CONFIG_HID_OUT (choice)

% Output device class
@ "generic" Monitor or serial line
@ "monitor" Monitor
@ "serial" Serial line
@ "none" No output device
! [PLATFORM=mips32&(MACHINE=bgxemul|MACHINE=lgxemul)] CONFIG_HID_OUT (choice)

% PC keyboard support
! [CONFIG_HID_IN=generic&(PLATFORM=ia32|PLATFORM=amd64)] CONFIG_PC_KBD (y/n)

% PC keyboard support
! [(CONFIG_HID_IN=generic|CONFIG_HID_IN=keyboard)&PLATFORM=ia64&MACHINE=i460GX] CONFIG_PC_KBD (y/n)

% PC keyboard support
! [(CONFIG_HID_IN=generic|CONFIG_HID_IN=keyboard)&PLATFORM=arm32&MACHINE=integratorcp] CONFIG_PC_KBD (y/n)

% Support for msim/GXemul keyboard
! [CONFIG_HID_IN=generic&(PLATFORM=mips32|PLATFORM=mips64)] CONFIG_MIPS_KBD (y/n)

% Support for msim/GXemul printer
! [(CONFIG_HID_OUT=generic|CONFIG_HID_OUT=serial)&(PLATFORM=mips32|PLATFORM=mips64)] CONFIG_MIPS_PRN (y/n)

% Support for VIA CUDA controller
! [CONFIG_HID_IN=generic&PLATFORM=ppc32] CONFIG_VIA_CUDA (y/n)

% Support for NS16550 controller
! [(CONFIG_HID_IN=generic|CONFIG_HID_IN=keyboard)&PLATFORM=sparc64&MACHINE=generic] CONFIG_NS16550 (y/n)

% Support for NS16550 controller
! [(CONFIG_HID_IN=generic|CONFIG_HID_IN=serial)&PLATFORM=ia64&MACHINE=i460GX] CONFIG_NS16550 (y/n)

% Support for ARM926 on-chip UART
! [(CONFIG_HID_OUT=generic|CONFIG_HID_OUT=serial)&PLATFORM=arm32&MACHINE=integratorcp] CONFIG_ARM926_UART (y/n)

% Support for Samsung S3C24XX on-chip UART
! [(CONFIG_HID_OUT=generic|CONFIG_HID_OUT=serial)&PLATFORM=arm32&MACHINE=gta02] CONFIG_S3C24XX_UART (y/n)

% Support for Samsung S3C24XX on-chip interrupt controller
! [PLATFORM=arm32&MACHINE=gta02] CONFIG_S3C24XX_IRQC (y)

% Support for TI AM335x on-chip UART
! [(CONFIG_HID_OUT=generic|CONFIG_HID_OUT=serial)&PLATFORM=arm32&MACHINE=beaglebone] CONFIG_AM335X_UART (y/n)

% Support for TI AM335x timers support
! [PLATFORM=arm32&MACHINE=beaglebone] CONFIG_AM335X_TIMERS (y)

% Support for TI AMDM37x on-chip UART
! [(CONFIG_HID_OUT=generic|CONFIG_HID_OUT=serial)&PLATFORM=arm32&MACHINE=beagleboardxm] CONFIG_AMDM37X_UART (y/n)

% Support for i8042 controller
! [CONFIG_PC_KBD=y] CONFIG_I8042 (y)

% Support for pl050 controller
! [CONFIG_HID_IN=generic&PLATFORM=arm32&MACHINE=integratorcp] CONFIG_PL050 (y)

% Sun keyboard support
! [(CONFIG_HID_IN=generic|CONFIG_HID_IN=keyboard)&PLATFORM=sparc64&MACHINE=generic&CONFIG_NS16550=y] CONFIG_SUN_KBD (y)

% Macintosh ADB keyboard support
! [(CONFIG_HID_IN=generic|CONFIG_HID_IN=keyboard)&PLATFORM=ppc32&(CONFIG_VIA_CUDA=y)] CONFIG_MAC_KBD (y)

% Dummy serial line input
! [CONFIG_MIPS_KBD=y|CONFIG_ARM_KBD=y] CONFIG_DSRLNIN (y)

% Dummy serial line output
! [CONFIG_MIPS_PRN=y|CONFIG_ARM_PRN=y] CONFIG_DSRLNOUT (y)

% Serial line input module
! [CONFIG_DSRLNIN=y|(PLATFORM=arm32&MACHINE=gta02)|(PLATFORM=arm32&MACHINE=integratorcp&CONFIG_ARM926_UART=y)|(PLATFORM=arm32&MACHINE=beaglebone&CONFIG_AM335X_UART=y)|(PLATFORM=arm32&MACHINE=beagleboardxm&CONFIG_AMDM37X_UART=y)|(PLATFORM=ia64&MACHINE=i460GX&CONFIG_NS16550=y)|(PLATFORM=ia64&MACHINE=ski)|(PLATFORM=sparc64&PROCESSOR=sun4v)] CONFIG_SRLN (y)

% EGA support
! [CONFIG_HID_OUT=generic&(PLATFORM=ia32|PLATFORM=amd64)] CONFIG_EGA (y/n)

% EGA support
! [CONFIG_HID_OUT=generic&PLATFORM=ia64&MACHINE=i460GX] CONFIG_EGA (y/n)

% Framebuffer support
! [CONFIG_HID_OUT=generic&(PLATFORM=ia32|PLATFORM=amd64|PLATFORM=ppc32)] CONFIG_FB (y/n)

% Framebuffer support
! [(CONFIG_HID_OUT=generic|CONFIG_HID_OUT=monitor)&PLATFORM=mips32&(MACHINE=lgxemul|MACHINE=bgxemul)] CONFIG_FB (y/n)

% Framebuffer support
! [(CONFIG_HID_OUT=generic|CONFIG_HID_OUT=monitor)&PLATFORM=arm32] CONFIG_FB (y/n)

% Framebuffer support
! [(CONFIG_HID_OUT=generic|CONFIG_HID_OUT=monitor)&PLATFORM=sparc64&MACHINE=generic] CONFIG_FB (y/n)

% Default framebuffer mode
@ "640x480"
@ "800x600"
@ "1024x768"
@ "1152x720"
@ "1152x864"
@ "1280x720"
@ "1280x800"
@ "1280x960"
@ "1280x1024"
@ "1400x1050"
@ "1440x900"
@ "1440x1050"
@ "1600x1200"
@ "1920x1080"
@ "1920x1200"
! [(PLATFORM=ia32|PLATFORM=amd64|MACHINE=beagleboardxm)&CONFIG_HID_OUT!=none&CONFIG_FB=y] CONFIG_BFB_MODE (choice)

% Default framebuffer depth
@ "8"
@ "16"
@ "24"
! [(PLATFORM=ia32|PLATFORM=amd64|MACHINE=beagleboardxm)&CONFIG_HID_OUT!=none&CONFIG_FB=y] CONFIG_BFB_BPP (choice)

% Start AP processors by the loader
! [PLATFORM=sparc64&CONFIG_SMP=y] CONFIG_AP (y/n)

% Dynamic linking support
! [PLATFORM=ia32] CONFIG_RTLD (n/y)
! [PLATFORM=abs32le|PLATFORM=amd64|PLATFORM=arm32|PLATFORM=ia64|PLATFORM=mips32|PLATFORM=ppc32|PLATFORM=sparc64] CONFIG_RTLD (n)

% Build shared libraries
! [CONFIG_RTLD=y] CONFIG_BUILD_SHARED_LIBS (n/y)
! [CONFIG_RTLD=n] CONFIG_BUILD_SHARED_LIBS (n)

% Link against shared libraries
! [CONFIG_BUILD_SHARED_LIBS=y] CONFIG_USE_SHARED_LIBS (n/y)
! [CONFIG_BUILD_SHARED_LIBS=n] CONFIG_USE_SHARED_LIBS (n)

% Launch (devman) test drivers
! [CONFIG_DEBUG=y] CONFIG_TEST_DRIVERS (n/y)

% Load disk drivers on startup
! CONFIG_START_BD (n/y)

% Mount /data on startup
! [CONFIG_START_BD=y] CONFIG_MOUNT_DATA (n/y)

% Write core files
! CONFIG_WRITE_CORE_FILES (n/y)

% Include development files (headers, libraries)
! CONFIG_DEVEL_FILES (n/y)

% Strip binaries
! CONFIG_STRIP_BINARIES (n/y)

% Optimize for size
! CONFIG_OPTIMIZE_FOR_SIZE (n/y)

% Barebone build with essential binaries only 
! CONFIG_BAREBONE (n/y)

% Build pcc binaries 
! CONFIG_PCC (n/y)

% Build binutils binaries
! CONFIG_BINUTILS (n/y)

% Build MSIM binary
! CONFIG_MSIM (n/y)

% Line debugging information
! [CONFIG_STRIP_BINARIES!=y] CONFIG_LINE_DEBUG (n/y)

# USB settings

% Start virtual USB host controller
! CONFIG_RUN_VIRTUAL_USB_HC (n/y)

% OHCI root hub port power switching
@ "no" All root hub ports are always powered.
@ "ganged" Root hub ports are all powered or all off.
@ "per_port" Powered status of every root hub port is independent.
! [PLATFORM=ia32|PLATFORM=amd64|PLATFORM=ppc32] OHCI_POWER_SWITCH (choice)

% GRUB boot loader architecture
@ "pc" GRUB for PC
@ "efi" GRUB for UEFI
! [PLATFORM=ia32|PLATFORM=amd64] GRUB_ARCH (choice)

% uImage OS type
@ "2" NetBSD stage 2 boot loader
! [PLATFORM=arm32&(MACHINE=beagleboardxm|MACHINE=beaglebone)] UIMAGE_OS (choice)

% uImage OS type
@ "5" Linux kernel
! [PLATFORM=arm32&MACHINE!=beagleboardxm&MACHINE!=beaglebone] UIMAGE_OS (choice)<|MERGE_RESOLUTION|>--- conflicted
+++ resolved
@@ -88,7 +88,7 @@
 
 % CPU type
 @ "cortex_a8" ARM Cortex A-8
-! [PLATFORM=arm32&MACHINE=beagleboardxm] PROCESSOR (choice)
+! [PLATFORM=arm32&(MACHINE=beagleboardxm|MACHINE=beaglebone)] PROCESSOR (choice)
 
 % CPU type
 @ "arm920t" ARM920T
@@ -112,11 +112,7 @@
 # Add more ARMv7-A CPUs
 % CPU arch
 @ "armv7_a" ARMv7-A
-<<<<<<< HEAD
-! [PLATFORM=arm32&(MACHINE=beagleboardxm|MACHINE=beaglebone)] PROCESSOR (choice)
-=======
 ! [PLATFORM=arm32&(PROCESSOR=cortex_a8)] PROCESSOR_ARCH (choice)
->>>>>>> c124dce3
 
 % RAM disk format
 @ "tmpfs" TMPFS image
