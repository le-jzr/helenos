/*
 * Copyright (c) 2007 Martin Decky
 * All rights reserved.
 *
 * Redistribution and use in source and binary forms, with or without
 * modification, are permitted provided that the following conditions
 * are met:
 *
 * - Redistributions of source code must retain the above copyright
 *   notice, this list of conditions and the following disclaimer.
 * - Redistributions in binary form must reproduce the above copyright
 *   notice, this list of conditions and the following disclaimer in the
 *   documentation and/or other materials provided with the distribution.
 * - The name of the author may not be used to endorse or promote products
 *   derived from this software without specific prior written permission.
 *
 * THIS SOFTWARE IS PROVIDED BY THE AUTHOR ``AS IS'' AND ANY EXPRESS OR
 * IMPLIED WARRANTIES, INCLUDING, BUT NOT LIMITED TO, THE IMPLIED WARRANTIES
 * OF MERCHANTABILITY AND FITNESS FOR A PARTICULAR PURPOSE ARE DISCLAIMED.
 * IN NO EVENT SHALL THE AUTHOR BE LIABLE FOR ANY DIRECT, INDIRECT,
 * INCIDENTAL, SPECIAL, EXEMPLARY, OR CONSEQUENTIAL DAMAGES (INCLUDING, BUT
 * NOT LIMITED TO, PROCUREMENT OF SUBSTITUTE GOODS OR SERVICES; LOSS OF USE,
 * DATA, OR PROFITS; OR BUSINESS INTERRUPTION) HOWEVER CAUSED AND ON ANY
 * THEORY OF LIABILITY, WHETHER IN CONTRACT, STRICT LIABILITY, OR TORT
 * (INCLUDING NEGLIGENCE OR OTHERWISE) ARISING IN ANY WAY OUT OF THE USE OF
 * THIS SOFTWARE, EVEN IF ADVISED OF THE POSSIBILITY OF SUCH DAMAGE.
 */

/** @addtogroup tester
 * @{
 */
/** @file
 */

#ifndef TESTER_H_
#define TESTER_H_

#include <sys/types.h>
#include <bool.h>
#include <stacktrace.h>

#define IPC_TEST_SERVICE  10240
#define IPC_TEST_METHOD   2000

extern bool test_quiet;
extern int test_argc;
extern char **test_argv;

/**
 * sizeof_array
 * @array array to determine the size of
 *
 * Returns the size of @array in array elements.
 */
#define sizeof_array(array) \
	(sizeof(array) / sizeof((array)[0]))

#define TPRINTF(format, ...) \
	do { \
		if (!test_quiet) { \
			fprintf(stderr, (format), ##__VA_ARGS__); \
		} \
	} while (0)

#define TSTACKTRACE() \
	do { \
		if (!test_quiet) { \
			stacktrace_print(); \
		} \
	} while (0)

typedef const char *(*test_entry_t)(void);

typedef struct {
	const char *name;
	const char *desc;
	test_entry_t entry;
	bool safe;
} test_t;

extern const char *test_thread1(void);
extern const char *test_print1(void);
extern const char *test_print2(void);
extern const char *test_print3(void);
extern const char *test_print4(void);
extern const char *test_print5(void);
extern const char *test_console1(void);
extern const char *test_stdio1(void);
extern const char *test_stdio2(void);
extern const char *test_fault1(void);
extern const char *test_fault2(void);
extern const char *test_fault3(void);
extern const char *test_vfs1(void);
extern const char *test_ping_pong(void);
extern const char *test_loop1(void);
extern const char *test_malloc1(void);
extern const char *test_malloc2(void);
<<<<<<< HEAD
extern const char *test_mapping1(void);
=======
extern const char *test_malloc3(void);
>>>>>>> 5d1b3aa2
extern const char *test_serial1(void);
extern const char *test_virtchar1(void);
extern const char *test_devman1(void);
extern const char *test_devman2(void);

extern test_t tests[];

#endif

/** @}
 */<|MERGE_RESOLUTION|>--- conflicted
+++ resolved
@@ -95,11 +95,8 @@
 extern const char *test_loop1(void);
 extern const char *test_malloc1(void);
 extern const char *test_malloc2(void);
-<<<<<<< HEAD
+extern const char *test_malloc3(void);
 extern const char *test_mapping1(void);
-=======
-extern const char *test_malloc3(void);
->>>>>>> 5d1b3aa2
 extern const char *test_serial1(void);
 extern const char *test_virtchar1(void);
 extern const char *test_devman1(void);
