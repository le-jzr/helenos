--- conflicted
+++ resolved
@@ -202,12 +202,8 @@
 		dev_del_ref(dev);
 	}
 	
-<<<<<<< HEAD
 	dev_del_ref(dev);
-	async_answer_0(iid, (sysarg_t) rc);
-=======
 	async_answer_0(iid, rc);
->>>>>>> 6a5d05bd
 }
 
 static void driver_dev_gone(ipc_callid_t iid, ipc_call_t *icall)
@@ -239,12 +235,8 @@
 		dev_del_ref(dev);
 	}
 	
-<<<<<<< HEAD
 	dev_del_ref(dev);
-	async_answer_0(iid, (sysarg_t) rc);
-=======
 	async_answer_0(iid, rc);
->>>>>>> 6a5d05bd
 }
 
 static void driver_fun_online(ipc_callid_t iid, ipc_call_t *icall)
