#
# Copyright (c) 2007 Michal Kebrt
# Copyright (c) 2007 Pavel Jancik
# All rights reserved.
#
# Redistribution and use in source and binary forms, with or without
# modification, are permitted provided that the following conditions
# are met:
#
# - Redistributions of source code must retain the above copyright
#   notice, this list of conditions and the following disclaimer.
# - Redistributions in binary form must reproduce the above copyright
#   notice, this list of conditions and the following disclaimer in the
#   documentation and/or other materials provided with the distribution.
# - The name of the author may not be used to endorse or promote products
#   derived from this software without specific prior written permission.
#
# THIS SOFTWARE IS PROVIDED BY THE AUTHOR ``AS IS'' AND ANY EXPRESS OR
# IMPLIED WARRANTIES, INCLUDING, BUT NOT LIMITED TO, THE IMPLIED WARRANTIES
# OF MERCHANTABILITY AND FITNESS FOR A PARTICULAR PURPOSE ARE DISCLAIMED.
# IN NO EVENT SHALL THE AUTHOR BE LIABLE FOR ANY DIRECT, INDIRECT,
# INCIDENTAL, SPECIAL, EXEMPLARY, OR CONSEQUENTIAL DAMAGES (INCLUDING, BUT
# NOT LIMITED TO, PROCUREMENT OF SUBSTITUTE GOODS OR SERVICES; LOSS OF USE,
# DATA, OR PROFITS; OR BUSINESS INTERRUPTION) HOWEVER CAUSED AND ON ANY
# THEORY OF LIABILITY, WHETHER IN CONTRACT, STRICT LIABILITY, OR TORT
# (INCLUDING NEGLIGENCE OR OTHERWISE) ARISING IN ANY WAY OUT OF THE USE OF
# THIS SOFTWARE, EVEN IF ADVISED OF THE POSSIBILITY OF SUCH DAMAGE.
#

<<<<<<< HEAD
GCC_CFLAGS += -ffixed-r9 -mtp=soft -fno-omit-frame-pointer -mapcs-frame -march=$(subst _,-,$(PROCESSOR))
=======
BASE_LIBS += $(LIBSOFTFLOAT_PREFIX)/libsoftfloat.a
GCC_CFLAGS += -ffixed-r9 -mtp=soft -fno-omit-frame-pointer -march=armv4 -mapcs-frame
>>>>>>> c4c2406c

ENDIANESS = LE

BFD_NAME = elf32-littlearm
BFD_ARCH = arm<|MERGE_RESOLUTION|>--- conflicted
+++ resolved
@@ -27,12 +27,8 @@
 # THIS SOFTWARE, EVEN IF ADVISED OF THE POSSIBILITY OF SUCH DAMAGE.
 #
 
-<<<<<<< HEAD
+BASE_LIBS += $(LIBSOFTFLOAT_PREFIX)/libsoftfloat.a
 GCC_CFLAGS += -ffixed-r9 -mtp=soft -fno-omit-frame-pointer -mapcs-frame -march=$(subst _,-,$(PROCESSOR))
-=======
-BASE_LIBS += $(LIBSOFTFLOAT_PREFIX)/libsoftfloat.a
-GCC_CFLAGS += -ffixed-r9 -mtp=soft -fno-omit-frame-pointer -march=armv4 -mapcs-frame
->>>>>>> c4c2406c
 
 ENDIANESS = LE
 
