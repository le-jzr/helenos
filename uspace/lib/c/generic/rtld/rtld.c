/*
 * Copyright (c) 2008 Jiri Svoboda
 * All rights reserved.
 *
 * Redistribution and use in source and binary forms, with or without
 * modification, are permitted provided that the following conditions
 * are met:
 *
 * - Redistributions of source code must retain the above copyright
 *   notice, this list of conditions and the following disclaimer.
 * - Redistributions in binary form must reproduce the above copyright
 *   notice, this list of conditions and the following disclaimer in the
 *   documentation and/or other materials provided with the distribution.
 * - The name of the author may not be used to endorse or promote products
 *   derived from this software without specific prior written permission.
 *
 * THIS SOFTWARE IS PROVIDED BY THE AUTHOR ``AS IS'' AND ANY EXPRESS OR
 * IMPLIED WARRANTIES, INCLUDING, BUT NOT LIMITED TO, THE IMPLIED WARRANTIES
 * OF MERCHANTABILITY AND FITNESS FOR A PARTICULAR PURPOSE ARE DISCLAIMED.
 * IN NO EVENT SHALL THE AUTHOR BE LIABLE FOR ANY DIRECT, INDIRECT,
 * INCIDENTAL, SPECIAL, EXEMPLARY, OR CONSEQUENTIAL DAMAGES (INCLUDING, BUT
 * NOT LIMITED TO, PROCUREMENT OF SUBSTITUTE GOODS OR SERVICES; LOSS OF USE,
 * DATA, OR PROFITS; OR BUSINESS INTERRUPTION) HOWEVER CAUSED AND ON ANY
 * THEORY OF LIABILITY, WHETHER IN CONTRACT, STRICT LIABILITY, OR TORT
 * (INCLUDING NEGLIGENCE OR OTHERWISE) ARISING IN ANY WAY OUT OF THE USE OF
 * THIS SOFTWARE, EVEN IF ADVISED OF THE POSSIBILITY OF SUCH DAMAGE.
 */

/** @addtogroup rtld rtld
 * @brief
 * @{
 */ 
/**
 * @file
 */

#include <errno.h>
#include <rtld/module.h>
#include <rtld/rtld.h>
#include <rtld/rtld_debug.h>
#include <stdlib.h>

rtld_t *runtime_env;
static rtld_t rt_env_static;

/** Initialize the runtime linker for use in a statically-linked executable. */
void rtld_init_static(void)
{
	runtime_env = &rt_env_static;
	list_initialize(&runtime_env->modules);
	runtime_env->next_bias = 0x2000000;
	runtime_env->program = NULL;
}

/** Initialize and process a dynamically linked executable.
 *
 * @param p_info Program info
 * @return EOK on success or non-zero error code
 */
int rtld_prog_process(elf_finfo_t *p_info, rtld_t **rre)
{
	rtld_t *env;
	module_t *prog;

	DPRINTF("Load dynamically linked program.\n");

	/* Allocate new RTLD environment to pass to the loaded program */
	env = calloc(1, sizeof(rtld_t));
	if (env == NULL)
		return ENOMEM;

	env->next_id = 1;

	prog = calloc(1, sizeof(module_t));
	if (prog == NULL) {
		free(env);
		return ENOMEM;
	}

	/*
	 * First we need to process dynamic sections of the executable
	 * program and insert it into the module graph.
	 */

	DPRINTF("Parse program .dynamic section at %p\n", p_info->dynamic);
<<<<<<< HEAD
	dynamic_parse(p_info->dynamic, 0, &prog->dyn);
	prog->bias = 0;
	prog->dyn.soname = "[program]";
	prog->rtld = env;
	prog->id = rtld_get_next_id(env);

	prog->tdata = p_info->tls.tdata;
	prog->tdata_size = p_info->tls.tdata_size;
	prog->tbss_size = p_info->tls.tbss_size;

	printf("prog tdata at %p size %zu, tbss size %zu\n",
	    prog->tdata, prog->tdata_size, prog->tbss_size);
=======
	dynamic_parse(p_info->dynamic, 0, &prog_mod.dyn);
	prog_mod.bias = 0;
	prog_mod.dyn.soname = "[program]";
	prog_mod.rtld = env;
	prog_mod.exec = true;
	prog_mod.local = false;
>>>>>>> 5035ba05

	/* Initialize list of loaded modules */
	list_initialize(&env->modules);
	list_append(&prog->modules_link, &env->modules);

	/* Pointer to program module. Used as root of the module graph. */
	env->program = prog;

	/* Work around non-existent memory space allocation. */
	env->next_bias = 0x1000000;

	/*
	 * Now we can continue with loading all other modules.
	 */

	DPRINTF("Load all program dependencies\n");
<<<<<<< HEAD
	module_load_deps(prog);
=======
	module_load_deps(&prog_mod, 0);
>>>>>>> 5035ba05

	/*
	 * Now relocate/link all modules together.
	 */

	/* Process relocations in all modules */
	DPRINTF("Relocate all modules\n");
	modules_process_relocs(env, prog);

	modules_process_tls(env);

	*rre = env;
	return EOK;
}

/** Create TLS (Thread Local Storage) data structures.
 *
 * @return Pointer to TCB.
 */
tcb_t *rtld_tls_make(rtld_t *rtld)
{
	void *data;
	tcb_t *tcb;
	size_t offset;

	tcb = tls_alloc_arch(&data, rtld->tls_size);
	if (tcb == NULL)
		return NULL;

	/*
	 * Copy thread local data from the modules' initialization images.
	 * Zero out thread-local uninitialized data.
	 */

	offset = 0;
	list_foreach(rtld->modules, modules_link, module_t, m) {
		memcpy(data + offset, m->tdata, m->tdata_size);
		offset += m->tdata_size;
		memset(data + offset, 0, m->tbss_size);
		offset += m->tbss_size;
	}

	return tcb;
}

unsigned long rtld_get_next_id(rtld_t *rtld)
{
	return rtld->next_id++;
}

void *rtld_tls_get_addr(rtld_t *rtld, void *tls, unsigned long mod_id,
    unsigned long offset)
{
	module_t *m;

	m = module_by_id(rtld, mod_id);
	assert(m != NULL);

	return tls + m->ioffs + offset;
}


/** @}
 */<|MERGE_RESOLUTION|>--- conflicted
+++ resolved
@@ -83,12 +83,13 @@
 	 */
 
 	DPRINTF("Parse program .dynamic section at %p\n", p_info->dynamic);
-<<<<<<< HEAD
 	dynamic_parse(p_info->dynamic, 0, &prog->dyn);
 	prog->bias = 0;
 	prog->dyn.soname = "[program]";
 	prog->rtld = env;
 	prog->id = rtld_get_next_id(env);
+	prog->exec = true;
+	prog->local = false;
 
 	prog->tdata = p_info->tls.tdata;
 	prog->tdata_size = p_info->tls.tdata_size;
@@ -96,14 +97,6 @@
 
 	printf("prog tdata at %p size %zu, tbss size %zu\n",
 	    prog->tdata, prog->tdata_size, prog->tbss_size);
-=======
-	dynamic_parse(p_info->dynamic, 0, &prog_mod.dyn);
-	prog_mod.bias = 0;
-	prog_mod.dyn.soname = "[program]";
-	prog_mod.rtld = env;
-	prog_mod.exec = true;
-	prog_mod.local = false;
->>>>>>> 5035ba05
 
 	/* Initialize list of loaded modules */
 	list_initialize(&env->modules);
@@ -120,11 +113,7 @@
 	 */
 
 	DPRINTF("Load all program dependencies\n");
-<<<<<<< HEAD
-	module_load_deps(prog);
-=======
-	module_load_deps(&prog_mod, 0);
->>>>>>> 5035ba05
+	module_load_deps(prog, 0);
 
 	/*
 	 * Now relocate/link all modules together.
