/*
 * Copyright (c) 2007 Josef Cejka
 * Copyright (c) 2011 Jiri Svoboda
 * All rights reserved.
 *
 * Redistribution and use in source and binary forms, with or without
 * modification, are permitted provided that the following conditions
 * are met:
 *
 * - Redistributions of source code must retain the above copyright
 *   notice, this list of conditions and the following disclaimer.
 * - Redistributions in binary form must reproduce the above copyright
 *   notice, this list of conditions and the following disclaimer in the
 *   documentation and/or other materials provided with the distribution.
 * - The name of the author may not be used to endorse or promote products
 *   derived from this software without specific prior written permission.
 *
 * THIS SOFTWARE IS PROVIDED BY THE AUTHOR ``AS IS'' AND ANY EXPRESS OR
 * IMPLIED WARRANTIES, INCLUDING, BUT NOT LIMITED TO, THE IMPLIED WARRANTIES
 * OF MERCHANTABILITY AND FITNESS FOR A PARTICULAR PURPOSE ARE DISCLAIMED.
 * IN NO EVENT SHALL THE AUTHOR BE LIABLE FOR ANY DIRECT, INDIRECT,
 * INCIDENTAL, SPECIAL, EXEMPLARY, OR CONSEQUENTIAL DAMAGES (INCLUDING, BUT
 * NOT LIMITED TO, PROCUREMENT OF SUBSTITUTE GOODS OR SERVICES; LOSS OF USE,
 * DATA, OR PROFITS; OR BUSINESS INTERRUPTION) HOWEVER CAUSED AND ON ANY
 * THEORY OF LIABILITY, WHETHER IN CONTRACT, STRICT LIABILITY, OR TORT
 * (INCLUDING NEGLIGENCE OR OTHERWISE) ARISING IN ANY WAY OUT OF THE USE OF
 * THIS SOFTWARE, EVEN IF ADVISED OF THE POSSIBILITY OF SUCH DAMAGE.
 */

#include <str.h>
#include <ipc/services.h>
#include <ns.h>
#include <ipc/loc.h>
#include <loc.h>
#include <fibril_synch.h>
#include <async.h>
#include <errno.h>
#include <malloc.h>
#include <stdbool.h>

static FIBRIL_MUTEX_INITIALIZE(loc_supp_block_mutex);
static FIBRIL_MUTEX_INITIALIZE(loc_cons_block_mutex);

static FIBRIL_MUTEX_INITIALIZE(loc_supplier_mutex);
static FIBRIL_MUTEX_INITIALIZE(loc_consumer_mutex);

static FIBRIL_MUTEX_INITIALIZE(loc_callback_mutex);
static bool loc_callback_created = false;
static loc_cat_change_cb_t cat_change_cb = NULL;

static async_sess_t *loc_supp_block_sess = NULL;
static async_sess_t *loc_cons_block_sess = NULL;

static async_sess_t *loc_supplier_sess = NULL;
static async_sess_t *loc_consumer_sess = NULL;

static void loc_cb_conn(ipc_callid_t iid, ipc_call_t *icall, void *arg)
{
	while (true) {
		ipc_call_t call;
		ipc_callid_t callid = async_get_call(&call);
		
		if (!IPC_GET_IMETHOD(call)) {
			/* TODO: Handle hangup */
			return;
		}
		
		switch (IPC_GET_IMETHOD(call)) {
		case LOC_EVENT_CAT_CHANGE:
			fibril_mutex_lock(&loc_callback_mutex);
			loc_cat_change_cb_t cb_fun = cat_change_cb;
			fibril_mutex_unlock(&loc_callback_mutex);
			
			async_answer_0(callid, EOK);
			
			if (cb_fun != NULL)
				(*cb_fun)();
			
			break;
		default:
			async_answer_0(callid, ENOTSUP);
		}
	}
}


static void clone_session(fibril_mutex_t *mtx, async_sess_t *src,
    async_sess_t **dst)
{
	fibril_mutex_lock(mtx);
	
	if ((*dst == NULL) && (src != NULL))
		*dst = src;
	
	fibril_mutex_unlock(mtx);
}

/** Create callback
 *
 * Must be called with loc_callback_mutex locked.
 *
 * @return EOK on success.
 *
 */
static int loc_callback_create(void)
{
	if (!loc_callback_created) {
		async_exch_t *exch =
		    loc_exchange_begin_blocking(INTERFACE_LOC_CONSUMER);
		
		ipc_call_t answer;
		aid_t req = async_send_0(exch, LOC_CALLBACK_CREATE, &answer);
		
		port_id_t port;
		int rc = async_create_callback_port(exch, INTERFACE_LOC_CB, 0, 0,
		    loc_cb_conn, NULL, &port);
		
		loc_exchange_end(exch);
		
		if (rc != EOK)
			return rc;
		
		sysarg_t retval;
		async_wait_for(req, &retval);
		if (retval != EOK)
			return retval;
		
		loc_callback_created = true;
	}
	
	return EOK;
}

/** Start an async exchange on the loc session (blocking).
 *
 * @param iface Location service interface to choose
 *
 * @return New exchange.
 *
 */
async_exch_t *loc_exchange_begin_blocking(iface_t iface)
{
	switch (iface) {
	case INTERFACE_LOC_SUPPLIER:
		fibril_mutex_lock(&loc_supp_block_mutex);
		
		while (loc_supp_block_sess == NULL) {
			clone_session(&loc_supplier_mutex, loc_supplier_sess,
			    &loc_supp_block_sess);
			
			if (loc_supp_block_sess == NULL)
				loc_supp_block_sess =
				    service_connect_blocking(SERVICE_LOC,
				    INTERFACE_LOC_SUPPLIER, 0);
		}
		
		fibril_mutex_unlock(&loc_supp_block_mutex);
		
		clone_session(&loc_supplier_mutex, loc_supp_block_sess,
		    &loc_supplier_sess);
		
		return async_exchange_begin(loc_supp_block_sess);
	case INTERFACE_LOC_CONSUMER:
		fibril_mutex_lock(&loc_cons_block_mutex);
		
		while (loc_cons_block_sess == NULL) {
			clone_session(&loc_consumer_mutex, loc_consumer_sess,
			    &loc_cons_block_sess);
			
			if (loc_cons_block_sess == NULL)
				loc_cons_block_sess =
				    service_connect_blocking(SERVICE_LOC,
				    INTERFACE_LOC_CONSUMER, 0);
		}
		
		fibril_mutex_unlock(&loc_cons_block_mutex);
		
		clone_session(&loc_consumer_mutex, loc_cons_block_sess,
		    &loc_consumer_sess);
		
		return async_exchange_begin(loc_cons_block_sess);
	default:
		return NULL;
	}
}

/** Start an async exchange on the loc session.
 *
 * @param iface Location service interface to choose
 *
 * @return New exchange.
 *
 */
async_exch_t *loc_exchange_begin(iface_t iface)
{
	switch (iface) {
	case INTERFACE_LOC_SUPPLIER:
		fibril_mutex_lock(&loc_supplier_mutex);
		
		if (loc_supplier_sess == NULL)
			loc_supplier_sess =
			    service_connect(SERVICE_LOC,
			    INTERFACE_LOC_SUPPLIER, 0);
		
		fibril_mutex_unlock(&loc_supplier_mutex);
		
		if (loc_supplier_sess == NULL)
			return NULL;
		
		return async_exchange_begin(loc_supplier_sess);
	case INTERFACE_LOC_CONSUMER:
		fibril_mutex_lock(&loc_consumer_mutex);
		
		if (loc_consumer_sess == NULL)
			loc_consumer_sess =
			    service_connect(SERVICE_LOC,
			    INTERFACE_LOC_CONSUMER, 0);
		
		fibril_mutex_unlock(&loc_consumer_mutex);
		
		if (loc_consumer_sess == NULL)
			return NULL;
		
		return async_exchange_begin(loc_consumer_sess);
	default:
		return NULL;
	}
}

/** Finish an async exchange on the loc session.
 *
 * @param exch Exchange to be finished.
 *
 */
void loc_exchange_end(async_exch_t *exch)
{
	async_exchange_end(exch);
}

/** Register new driver with loc. */
int loc_server_register(const char *name)
{
	async_exch_t *exch = loc_exchange_begin_blocking(INTERFACE_LOC_SUPPLIER);
	
	ipc_call_t answer;
	aid_t req = async_send_2(exch, LOC_SERVER_REGISTER, 0, 0, &answer);
	sysarg_t retval = async_data_write_start(exch, name, str_size(name));
	
	if (retval != EOK) {
		async_forget(req);
		loc_exchange_end(exch);
		return retval;
	}
	
	async_connect_to_me(exch, 0, 0, 0);

	/*
	 * First wait for the answer and then end the exchange. The opposite
	 * order is generally wrong because it may lead to a deadlock under
	 * certain circumstances.
	 */
	async_wait_for(req, &retval);
	loc_exchange_end(exch);
	
	return retval;
}

/** Register new service.
 *
 * @param      fqsn  Fully qualified service name
 * @param[out] sid   Service ID of new service
 *
 */
int loc_service_register(const char *fqsn, service_id_t *sid)
{
	async_exch_t *exch = loc_exchange_begin_blocking(INTERFACE_LOC_SUPPLIER);
	
	ipc_call_t answer;
	aid_t req = async_send_0(exch, LOC_SERVICE_REGISTER, &answer);
	sysarg_t retval = async_data_write_start(exch, fqsn, str_size(fqsn));
	
<<<<<<< HEAD
	
=======
>>>>>>> d2d142af
	if (retval != EOK) {
		async_forget(req);
		loc_exchange_end(exch);
		return retval;
	}
	
	/*
	 * First wait for the answer and then end the exchange. The opposite
	 * order is generally wrong because it may lead to a deadlock under
	 * certain circumstances.
	 */
	async_wait_for(req, &retval);
	loc_exchange_end(exch);
	
	if (retval != EOK) {
		if (sid != NULL)
			*sid = -1;
		
		return retval;
	}
	
	if (sid != NULL)
		*sid = (service_id_t) IPC_GET_ARG1(answer);
	
	return retval;
}

/** Unregister service.
 *
 * @param sid	Service ID
 */
int loc_service_unregister(service_id_t sid)
{
	async_exch_t *exch;
	sysarg_t retval;
	
	exch = loc_exchange_begin_blocking(INTERFACE_LOC_SUPPLIER);
	retval = async_req_1_0(exch, LOC_SERVICE_UNREGISTER, sid);
	loc_exchange_end(exch);
	
	return (int)retval;
}

int loc_service_get_id(const char *fqdn, service_id_t *handle,
    unsigned int flags)
{
	async_exch_t *exch;
	
	if (flags & IPC_FLAG_BLOCKING)
		exch = loc_exchange_begin_blocking(INTERFACE_LOC_CONSUMER);
	else {
		exch = loc_exchange_begin(INTERFACE_LOC_CONSUMER);
		if (exch == NULL)
			return errno;
	}
	
	ipc_call_t answer;
	aid_t req = async_send_2(exch, LOC_SERVICE_GET_ID, flags, 0,
	    &answer);
	sysarg_t retval = async_data_write_start(exch, fqdn, str_size(fqdn));
	
	loc_exchange_end(exch);
	
	if (retval != EOK) {
		async_forget(req);
		return retval;
	}
	
	async_wait_for(req, &retval);
	
	if (retval != EOK) {
		if (handle != NULL)
			*handle = (service_id_t) -1;
		
		return retval;
	}
	
	if (handle != NULL)
		*handle = (service_id_t) IPC_GET_ARG1(answer);
	
	return retval;
}

/** Get object name.
 *
 * Provided ID of an object, return its name.
 *
 * @param method	IPC method
 * @param id		Object ID
 * @param name		Place to store pointer to new string. Caller should
 *			free it using free().
 * @return		EOK on success or negative error code
 */
static int loc_get_name_internal(sysarg_t method, sysarg_t id, char **name)
{
	async_exch_t *exch;
	char name_buf[LOC_NAME_MAXLEN + 1];
	ipc_call_t dreply;
	size_t act_size;
	sysarg_t dretval;
	
	*name = NULL;
	exch = loc_exchange_begin_blocking(INTERFACE_LOC_CONSUMER);
	
	ipc_call_t answer;
	aid_t req = async_send_1(exch, method, id, &answer);
	aid_t dreq = async_data_read(exch, name_buf, LOC_NAME_MAXLEN,
	    &dreply);
	async_wait_for(dreq, &dretval);
	
	loc_exchange_end(exch);
	
	if (dretval != EOK) {
		async_forget(req);
		return dretval;
	}
	
	sysarg_t retval;
	async_wait_for(req, &retval);
	
	if (retval != EOK)
		return retval;
	
	act_size = IPC_GET_ARG2(dreply);
	assert(act_size <= LOC_NAME_MAXLEN);
	name_buf[act_size] = '\0';

	*name = str_dup(name_buf);
	if (*name == NULL)
		return ENOMEM;
	
	return EOK;
}

/** Get category name.
 *
 * Provided ID of a service, return its name.
 *
 * @param cat_id	Category ID
 * @param name		Place to store pointer to new string. Caller should
 *			free it using free().
 * @return		EOK on success or negative error code
 */
int loc_category_get_name(category_id_t cat_id, char **name)
{
	return loc_get_name_internal(LOC_CATEGORY_GET_NAME, cat_id, name);
}

/** Get service name.
 *
 * Provided ID of a service, return its name.
 *
 * @param svc_id	Service ID
 * @param name		Place to store pointer to new string. Caller should
 *			free it using free().
 * @return		EOK on success or negative error code
 */
int loc_service_get_name(service_id_t svc_id, char **name)
{
	return loc_get_name_internal(LOC_SERVICE_GET_NAME, svc_id, name);
}

/** Get service server name.
 *
 * Provided ID of a service, return the name of its server.
 *
 * @param svc_id	Service ID
 * @param name		Place to store pointer to new string. Caller should
 *			free it using free().
 * @return		EOK on success or negative error code
 */
int loc_service_get_server_name(service_id_t svc_id, char **name)
{
	return loc_get_name_internal(LOC_SERVICE_GET_SERVER_NAME, svc_id, name);
}

int loc_namespace_get_id(const char *name, service_id_t *handle,
    unsigned int flags)
{
	async_exch_t *exch;
	
	if (flags & IPC_FLAG_BLOCKING)
		exch = loc_exchange_begin_blocking(INTERFACE_LOC_CONSUMER);
	else {
		exch = loc_exchange_begin(INTERFACE_LOC_CONSUMER);
		if (exch == NULL)
			return errno;
	}
	
	ipc_call_t answer;
	aid_t req = async_send_2(exch, LOC_NAMESPACE_GET_ID, flags, 0,
	    &answer);
	sysarg_t retval = async_data_write_start(exch, name, str_size(name));
	
	loc_exchange_end(exch);
	
	if (retval != EOK) {
		async_forget(req);
		return retval;
	}
	
	async_wait_for(req, &retval);
	
	if (retval != EOK) {
		if (handle != NULL)
			*handle = (service_id_t) -1;
		
		return retval;
	}
	
	if (handle != NULL)
		*handle = (service_id_t) IPC_GET_ARG1(answer);
	
	return retval;
}

/** Get category ID.
 *
 * Provided name of a category, return its ID.
 *
 * @param name		Category name
 * @param cat_id	Place to store ID
 * @param flags		IPC_FLAG_BLOCKING to wait for location service to start
 * @return		EOK on success or negative error code
 */
int loc_category_get_id(const char *name, category_id_t *cat_id,
    unsigned int flags)
{
	async_exch_t *exch;
	
	if (flags & IPC_FLAG_BLOCKING)
		exch = loc_exchange_begin_blocking(INTERFACE_LOC_CONSUMER);
	else {
		exch = loc_exchange_begin(INTERFACE_LOC_CONSUMER);
		if (exch == NULL)
			return errno;
	}
	
	ipc_call_t answer;
	aid_t req = async_send_0(exch, LOC_CATEGORY_GET_ID,
	    &answer);
	sysarg_t retval = async_data_write_start(exch, name, str_size(name));
	
	loc_exchange_end(exch);
	
	if (retval != EOK) {
		async_forget(req);
		return retval;
	}
	
	async_wait_for(req, &retval);
	
	if (retval != EOK) {
		if (cat_id != NULL)
			*cat_id = (category_id_t) -1;
		
		return retval;
	}
	
	if (cat_id != NULL)
		*cat_id = (category_id_t) IPC_GET_ARG1(answer);
	
	return retval;
}


loc_object_type_t loc_id_probe(service_id_t handle)
{
	async_exch_t *exch = loc_exchange_begin_blocking(INTERFACE_LOC_CONSUMER);
	
	sysarg_t type;
	int retval = async_req_1_1(exch, LOC_ID_PROBE, handle, &type);
	
	loc_exchange_end(exch);
	
	if (retval != EOK)
		return LOC_OBJECT_NONE;
	
	return (loc_object_type_t) type;
}

async_sess_t *loc_service_connect(service_id_t handle, iface_t iface,
    unsigned int flags)
{
	async_sess_t *sess;
	
	if (flags & IPC_FLAG_BLOCKING)
		sess = service_connect_blocking(SERVICE_LOC, iface, handle);
	else
		sess = service_connect(SERVICE_LOC, iface, handle);
	
	return sess;
}

int loc_null_create(void)
{
	async_exch_t *exch = loc_exchange_begin_blocking(INTERFACE_LOC_CONSUMER);
	
	sysarg_t null_id;
	int retval = async_req_0_1(exch, LOC_NULL_CREATE, &null_id);
	
	loc_exchange_end(exch);
	
	if (retval != EOK)
		return -1;
	
	return (int) null_id;
}

void loc_null_destroy(int null_id)
{
	async_exch_t *exch = loc_exchange_begin_blocking(INTERFACE_LOC_CONSUMER);
	async_req_1_0(exch, LOC_NULL_DESTROY, (sysarg_t) null_id);
	loc_exchange_end(exch);
}

static size_t loc_count_namespaces_internal(async_exch_t *exch)
{
	sysarg_t count;
	int retval = async_req_0_1(exch, LOC_GET_NAMESPACE_COUNT, &count);
	if (retval != EOK)
		return 0;
	
	return count;
}

/** Add service to category.
 *
 * @param svc_id	Service ID
 * @param cat_id	Category ID
 * @return		EOK on success or negative error code
 */
int loc_service_add_to_cat(service_id_t svc_id, service_id_t cat_id)
{
	async_exch_t *exch;
	sysarg_t retval;
	
	exch = loc_exchange_begin_blocking(INTERFACE_LOC_SUPPLIER);
	retval = async_req_2_0(exch, LOC_SERVICE_ADD_TO_CAT, svc_id, cat_id);
	loc_exchange_end(exch);
	
	return retval;
}

static size_t loc_count_services_internal(async_exch_t *exch,
    service_id_t ns_handle)
{
	sysarg_t count;
	int retval = async_req_1_1(exch, LOC_GET_SERVICE_COUNT, ns_handle,
	    &count);
	if (retval != EOK)
		return 0;
	
	return count;
}

size_t loc_count_namespaces(void)
{
	async_exch_t *exch = loc_exchange_begin_blocking(INTERFACE_LOC_CONSUMER);
	size_t size = loc_count_namespaces_internal(exch);
	loc_exchange_end(exch);
	
	return size;
}

size_t loc_count_services(service_id_t ns_handle)
{
	async_exch_t *exch = loc_exchange_begin_blocking(INTERFACE_LOC_CONSUMER);
	size_t size = loc_count_services_internal(exch, ns_handle);
	loc_exchange_end(exch);
	
	return size;
}

size_t loc_get_namespaces(loc_sdesc_t **data)
{
	/* Loop until read is succesful */
	while (true) {
		async_exch_t *exch = loc_exchange_begin_blocking(INTERFACE_LOC_CONSUMER);
		size_t count = loc_count_namespaces_internal(exch);
		loc_exchange_end(exch);
		
		if (count == 0)
			return 0;
		
		loc_sdesc_t *devs = (loc_sdesc_t *) calloc(count, sizeof(loc_sdesc_t));
		if (devs == NULL)
			return 0;
		
		exch = loc_exchange_begin(INTERFACE_LOC_CONSUMER);
		
		ipc_call_t answer;
		aid_t req = async_send_0(exch, LOC_GET_NAMESPACES, &answer);
		int rc = async_data_read_start(exch, devs, count * sizeof(loc_sdesc_t));
		
		loc_exchange_end(exch);
		
		if (rc == EOVERFLOW) {
			/*
			 * Number of namespaces has changed since
			 * the last call of LOC_GET_NAMESPACE_COUNT
			 */
			free(devs);
			continue;
		}
		
		if (rc != EOK) {
			async_forget(req);
			free(devs);
			return 0;
		}
		
		sysarg_t retval;
		async_wait_for(req, &retval);
		
		if (retval != EOK)
			return 0;
		
		*data = devs;
		return count;
	}
}

size_t loc_get_services(service_id_t ns_handle, loc_sdesc_t **data)
{
	/* Loop until read is succesful */
	while (true) {
		async_exch_t *exch = loc_exchange_begin_blocking(INTERFACE_LOC_CONSUMER);
		size_t count = loc_count_services_internal(exch, ns_handle);
		loc_exchange_end(exch);
		
		if (count == 0)
			return 0;
		
		loc_sdesc_t *devs = (loc_sdesc_t *) calloc(count, sizeof(loc_sdesc_t));
		if (devs == NULL)
			return 0;
		
		exch = loc_exchange_begin(INTERFACE_LOC_CONSUMER);
		
		ipc_call_t answer;
		aid_t req = async_send_1(exch, LOC_GET_SERVICES, ns_handle, &answer);
		int rc = async_data_read_start(exch, devs, count * sizeof(loc_sdesc_t));
		
		loc_exchange_end(exch);
		
		if (rc == EOVERFLOW) {
			/*
			 * Number of services has changed since
			 * the last call of LOC_GET_SERVICE_COUNT
			 */
			free(devs);
			continue;
		}
		
		if (rc != EOK) {
			async_forget(req);
			free(devs);
			return 0;
		}
		
		sysarg_t retval;
		async_wait_for(req, &retval);
		
		if (retval != EOK)
			return 0;
		
		*data = devs;
		return count;
	}
}

static int loc_category_get_ids_once(sysarg_t method, sysarg_t arg1,
    sysarg_t *id_buf, size_t buf_size, size_t *act_size)
{
	async_exch_t *exch = loc_exchange_begin_blocking(INTERFACE_LOC_CONSUMER);

	ipc_call_t answer;
	aid_t req = async_send_1(exch, method, arg1, &answer);
	int rc = async_data_read_start(exch, id_buf, buf_size);
	
	loc_exchange_end(exch);
	
	if (rc != EOK) {
		async_forget(req);
		return rc;
	}
	
	sysarg_t retval;
	async_wait_for(req, &retval);
	
	if (retval != EOK) {
		return retval;
	}
	
	*act_size = IPC_GET_ARG1(answer);
	return EOK;
}

/** Get list of IDs.
 *
 * Returns an allocated array of service IDs.
 *
 * @param method	IPC method
 * @param arg1		IPC argument 1
 * @param data		Place to store pointer to array of IDs
 * @param count		Place to store number of IDs
 * @return 		EOK on success or negative error code
 */
static int loc_get_ids_internal(sysarg_t method, sysarg_t arg1,
    sysarg_t **data, size_t *count)
{
	*data = NULL;
	*count = 0;
	
	size_t act_size = 0;
	int rc = loc_category_get_ids_once(method, arg1, NULL, 0,
	    &act_size);
	if (rc != EOK)
		return rc;
	
	size_t alloc_size = act_size;
	service_id_t *ids = malloc(alloc_size);
	if (ids == NULL)
		return ENOMEM;
	
	while (true) {
		rc = loc_category_get_ids_once(method, arg1, ids, alloc_size,
		    &act_size);
		if (rc != EOK)
			return rc;
		
		if (act_size <= alloc_size)
			break;
		
		alloc_size = act_size;
		ids = realloc(ids, alloc_size);
		if (ids == NULL)
			return ENOMEM;
	}
	
	*count = act_size / sizeof(category_id_t);
	*data = ids;
	return EOK;
}

/** Get list of services in category.
 *
 * Returns an allocated array of service IDs.
 *
 * @param cat_id	Category ID
 * @param data		Place to store pointer to array of IDs
 * @param count		Place to store number of IDs
 * @return 		EOK on success or negative error code
 */
int loc_category_get_svcs(category_id_t cat_id, service_id_t **data,
    size_t *count)
{
	return loc_get_ids_internal(LOC_CATEGORY_GET_SVCS, cat_id,
	    data, count);
}

/** Get list of categories.
 *
 * Returns an allocated array of category IDs.
 *
 * @param data		Place to store pointer to array of IDs
 * @param count		Place to store number of IDs
 * @return 		EOK on success or negative error code
 */
int loc_get_categories(category_id_t **data, size_t *count)
{
	return loc_get_ids_internal(LOC_GET_CATEGORIES, 0,
	    data, count);
}

int loc_register_cat_change_cb(loc_cat_change_cb_t cb_fun)
{
	fibril_mutex_lock(&loc_callback_mutex);
	if (loc_callback_create() != EOK) {
		fibril_mutex_unlock(&loc_callback_mutex);
		return EIO;
	}
	
	cat_change_cb = cb_fun;
	fibril_mutex_unlock(&loc_callback_mutex);
	
	return EOK;
}<|MERGE_RESOLUTION|>--- conflicted
+++ resolved
@@ -279,10 +279,6 @@
 	aid_t req = async_send_0(exch, LOC_SERVICE_REGISTER, &answer);
 	sysarg_t retval = async_data_write_start(exch, fqsn, str_size(fqsn));
 	
-<<<<<<< HEAD
-	
-=======
->>>>>>> d2d142af
 	if (retval != EOK) {
 		async_forget(req);
 		loc_exchange_end(exch);
