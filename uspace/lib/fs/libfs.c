--- conflicted
+++ resolved
@@ -226,12 +226,11 @@
 	async_answer_0(rid, rc);
 }
 
-<<<<<<< HEAD
 static void vfs_out_statfs(ipc_callid_t rid, ipc_call_t *req)
 {
 	libfs_statfs(libfs_ops, reg.fs_handle, rid, req);
 }
-=======
+
 static void vfs_out_get_size(ipc_callid_t rid, ipc_call_t *req)
 {
 	service_id_t service_id = (service_id_t) IPC_GET_ARG1(*req);
@@ -278,7 +277,6 @@
 	async_answer_0(rid, children ? ENOTEMPTY : EOK);
 }
 
->>>>>>> b8dbe2f9
 static void vfs_connection(ipc_callid_t iid, ipc_call_t *icall, void *arg)
 {
 	if (iid) {
@@ -334,16 +332,14 @@
 		case VFS_OUT_SYNC:
 			vfs_out_sync(callid, &call);
 			break;
-<<<<<<< HEAD
 		case VFS_OUT_STATFS:
 			vfs_out_statfs(callid, &call);
-=======
+			break;
 		case VFS_OUT_GET_SIZE:
 			vfs_out_get_size(callid, &call);
 			break;
 		case VFS_OUT_IS_EMPTY:
 			vfs_out_is_empty(callid, &call);
->>>>>>> b8dbe2f9
 			break;
 		default:
 			async_answer_0(callid, ENOTSUP);
@@ -541,7 +537,8 @@
  * @param request   VFS_OUT_LOOKUP request data itself.
  *
  */
-void libfs_lookup(libfs_ops_t *ops, fs_handle_t fs_handle, ipc_callid_t rid, ipc_call_t *req)
+void libfs_lookup(libfs_ops_t *ops, fs_handle_t fs_handle, ipc_callid_t rid,
+    ipc_call_t *req)
 {
 	unsigned first = IPC_GET_ARG1(*req);
 	unsigned len = IPC_GET_ARG2(*req);
@@ -742,9 +739,8 @@
 		lsize = -1;
 	}
 	
-	async_answer_5(rid, fs_handle, service_id,
-		ops->index_get(cur), last, lsize,
-		ops->is_directory(cur));
+	async_answer_5(rid, fs_handle, service_id, ops->index_get(cur), last,
+	    lsize, ops->is_directory(cur));
 	
 	LOG_EXIT(EOK);
 out:
