/*
 * Copyright (c) 2011 Martin Decky
 * All rights reserved.
 *
 * Redistribution and use in source and binary forms, with or without
 * modification, are permitted provided that the following conditions
 * are met:
 *
 * - Redistributions of source code must retain the above copyright
 *   notice, this list of conditions and the following disclaimer.
 * - Redistributions in binary form must reproduce the above copyright
 *   notice, this list of conditions and the following disclaimer in the
 *   documentation and/or other materials provided with the distribution.
 * - The name of the author may not be used to endorse or promote products
 *   derived from this software without specific prior written permission.
 *
 * THIS SOFTWARE IS PROVIDED BY THE AUTHOR ``AS IS'' AND ANY EXPRESS OR
 * IMPLIED WARRANTIES, INCLUDING, BUT NOT LIMITED TO, THE IMPLIED WARRANTIES
 * OF MERCHANTABILITY AND FITNESS FOR A PARTICULAR PURPOSE ARE DISCLAIMED.
 * IN NO EVENT SHALL THE AUTHOR BE LIABLE FOR ANY DIRECT, INDIRECT,
 * INCIDENTAL, SPECIAL, EXEMPLARY, OR CONSEQUENTIAL DAMAGES (INCLUDING, BUT
 * NOT LIMITED TO, PROCUREMENT OF SUBSTITUTE GOODS OR SERVICES; LOSS OF USE,
 * DATA, OR PROFITS; OR BUSINESS INTERRUPTION) HOWEVER CAUSED AND ON ANY
 * THEORY OF LIABILITY, WHETHER IN CONTRACT, STRICT LIABILITY, OR TORT
 * (INCLUDING NEGLIGENCE OR OTHERWISE) ARISING IN ANY WAY OUT OF THE USE OF
 * THIS SOFTWARE, EVEN IF ADVISED OF THE POSSIBILITY OF SUCH DAMAGE.
 */

/** @addtogroup mouse_port
 * @ingroup mouse
 * @{
 */
/** @file
 * @brief ADB mouse port driver.
 */

#include <ipc/adb.h>
#include <async.h>
#include <input.h>
#include <mouse_port.h>
#include <mouse.h>
#include <errno.h>
<<<<<<< HEAD
#include <loc.h>
=======
#include <devmap.h>
#include <stdio.h>
>>>>>>> d894fbdb

static mouse_dev_t *mouse_dev;
static async_sess_t *dev_sess;

static void mouse_port_events(ipc_callid_t iid, ipc_call_t *icall, void *arg)
{
	/* Ignore parameters, the connection is already opened */
	while (true) {
		ipc_call_t call;
		ipc_callid_t callid = async_get_call(&call);
		
		int retval;
		
		if (!IPC_GET_IMETHOD(call)) {
			/* TODO: Handle hangup */
			return;
		}
		
		switch (IPC_GET_IMETHOD(call)) {
		case ADB_REG_NOTIF:
			mouse_push_data(mouse_dev, IPC_GET_ARG1(call));
			break;
		default:
			retval = ENOENT;
		}
		
		async_answer_0(callid, retval);
	}
}

static int adb_port_init(mouse_dev_t *mdev)
{
	const char *dev = "adb/mouse";
	
	mouse_dev = mdev;
	
	service_id_t service_id;
	int rc = loc_service_get_id(dev, &service_id, 0);
	if (rc != EOK)
		return rc;
	
	dev_sess = loc_service_connect(EXCHANGE_ATOMIC, service_id, 0);
	if (dev_sess == NULL) {
		printf("%s: Failed to connect to device\n", NAME);
		return ENOENT;
	}
	
	async_exch_t *exch = async_exchange_begin(dev_sess);
	if (exch == NULL) {
		printf("%s: Failed starting exchange with device\n", NAME);
		async_hangup(dev_sess);
		return ENOMEM;
	}
	
	/* NB: The callback connection is slotted for removal */
	rc = async_connect_to_me(exch, 0, 0, 0, mouse_port_events, NULL);
	async_exchange_end(exch);
	if (rc != EOK) {
		printf("%s: Failed to create callback from device\n", NAME);
		async_hangup(dev_sess);
		return rc;
	}
	
	return EOK;
}

static void adb_port_yield(void)
{
}

static void adb_port_reclaim(void)
{
}

static void adb_port_write(uint8_t data)
{
}

mouse_port_ops_t adb_mouse_port = {
	.init = adb_port_init,
	.yield = adb_port_yield,
	.reclaim = adb_port_reclaim,
	.write = adb_port_write
};

/**
 * @}
 */<|MERGE_RESOLUTION|>--- conflicted
+++ resolved
@@ -40,12 +40,8 @@
 #include <mouse_port.h>
 #include <mouse.h>
 #include <errno.h>
-<<<<<<< HEAD
 #include <loc.h>
-=======
-#include <devmap.h>
 #include <stdio.h>
->>>>>>> d894fbdb
 
 static mouse_dev_t *mouse_dev;
 static async_sess_t *dev_sess;
