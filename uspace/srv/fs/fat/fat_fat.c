--- conflicted
+++ resolved
@@ -79,15 +79,9 @@
  *
  * @return		EOK on success or a negative error code.
  */
-<<<<<<< HEAD
-int 
+int
 fat_cluster_walk(fat_bs_t *bs, service_id_t service_id, fat_cluster_t firstc,
-    fat_cluster_t *lastc, uint16_t *numc, uint16_t max_clusters)
-=======
-int
-fat_cluster_walk(fat_bs_t *bs, devmap_handle_t devmap_handle, fat_cluster_t firstc,
     fat_cluster_t *lastc, uint32_t *numc, uint32_t max_clusters)
->>>>>>> 842a2d27
 {
 	uint32_t clusters = 0;
 	fat_cluster_t clst = firstc, clst_last1 = FAT_CLST_LAST1(bs);
@@ -109,17 +103,7 @@
 			*lastc = clst;	/* remember the last cluster number */
 
 		/* read FAT1 */
-<<<<<<< HEAD
-		rc = block_get(&b, service_id, RSCNT(bs) + fsec,
-		    BLOCK_FLAGS_NONE);
-		if (rc != EOK)
-			return rc;
-		clst = uint16_t_le2host(((fat_cluster_t *)b->data)[fidx]);
-		assert(clst != FAT_CLST_BAD);
-		rc = block_put(b);
-=======
-		rc = fat_get_cluster(bs, devmap_handle, FAT1, clst, &clst);
->>>>>>> 842a2d27
+		rc = fat_get_cluster(bs, service_id, FAT1, clst, &clst);
 		if (rc != EOK)
 			return rc;
 
@@ -304,14 +288,14 @@
 /** Get cluster from the first FAT. FAT12 version
  *
  * @param bs		Buffer holding the boot sector for the file system.
- * @param devmap_handle	Device handle for the file system.
+ * @param service_id	Service ID for the file system.
  * @param clst		Cluster which to get.
  * @param value		Output argument holding the value of the cluster.
  *
  * @return		EOK or a negative error code.
  */
 int
-fat_get_cluster_fat12(fat_bs_t *bs, devmap_handle_t devmap_handle, unsigned fatno,
+fat_get_cluster_fat12(fat_bs_t *bs, service_id_t service_id, unsigned fatno,
     fat_cluster_t clst, fat_cluster_t *value)
 {
 	block_t *b, *b1;
@@ -323,7 +307,7 @@
 	if (offset / BPS(bs) >= SF(bs))
 		return ERANGE;
 
-	rc = block_get(&b, devmap_handle, RSCNT(bs) + SF(bs) * fatno +
+	rc = block_get(&b, service_id, RSCNT(bs) + SF(bs) * fatno +
 	    offset / BPS(bs), BLOCK_FLAGS_NONE);
 	if (rc != EOK)
 		return rc;
@@ -334,7 +318,7 @@
 		/* Is it last sector of FAT? */
 		if (offset / BPS(bs) < SF(bs)) {
 			/* No. Reading next sector */
-			rc = block_get(&b1, devmap_handle, 1 + RSCNT(bs) +
+			rc = block_get(&b1, service_id, 1 + RSCNT(bs) +
 				SF(bs)*fatno + offset / BPS(bs), BLOCK_FLAGS_NONE);
 			if (rc != EOK) {
 				block_put(b);
@@ -374,14 +358,14 @@
 /** Get cluster from the first FAT. FAT16 version
  *
  * @param bs		Buffer holding the boot sector for the file system.
- * @param devmap_handle	Device handle for the file system.
+ * @param service_id	Service ID for the file system.
  * @param clst		Cluster which to get.
  * @param value		Output argument holding the value of the cluster.
  *
  * @return		EOK or a negative error code.
  */
 int
-fat_get_cluster_fat16(fat_bs_t *bs, devmap_handle_t devmap_handle, unsigned fatno,
+fat_get_cluster_fat16(fat_bs_t *bs, service_id_t service_id, unsigned fatno,
     fat_cluster_t clst, fat_cluster_t *value)
 {
 	block_t *b;
@@ -390,7 +374,7 @@
 
 	offset = (clst * FAT16_CLST_SIZE);
 
-	rc = block_get(&b, devmap_handle, RSCNT(bs) + SF(bs) * fatno +
+	rc = block_get(&b, service_id, RSCNT(bs) + SF(bs) * fatno +
 	    offset / BPS(bs), BLOCK_FLAGS_NONE);
 	if (rc != EOK)
 		return rc;
@@ -403,38 +387,6 @@
 }
 
 /** Get cluster from the first FAT. FAT32 version
- *
- * @param bs		Buffer holding the boot sector for the file system.
- * @param devmap_handle	Device handle for the file system.
- * @param clst		Cluster which to get.
- * @param value		Output argument holding the value of the cluster.
- *
- * @return		EOK or a negative error code.
- */
-int
-fat_get_cluster_fat32(fat_bs_t *bs, devmap_handle_t devmap_handle, unsigned fatno,
-    fat_cluster_t clst, fat_cluster_t *value)
-{
-	block_t *b;
-	aoff64_t offset;
-	int rc;
-
-	offset = (clst * FAT32_CLST_SIZE);
-
-	rc = block_get(&b, devmap_handle, RSCNT(bs) + SF(bs) * fatno +
-	    offset / BPS(bs), BLOCK_FLAGS_NONE);
-	if (rc != EOK)
-		return rc;
-
-	*value = uint32_t_le2host(*(uint32_t *)(b->data + offset % BPS(bs))) & FAT32_MASK;
-
-	rc = block_put(b);
-
-	return rc;
-}
-
-
-/** Get cluster from the first FAT.
  *
  * @param bs		Buffer holding the boot sector for the file system.
  * @param service_id	Service ID for the file system.
@@ -444,6 +396,38 @@
  * @return		EOK or a negative error code.
  */
 int
+fat_get_cluster_fat32(fat_bs_t *bs, service_id_t service_id, unsigned fatno,
+    fat_cluster_t clst, fat_cluster_t *value)
+{
+	block_t *b;
+	aoff64_t offset;
+	int rc;
+
+	offset = (clst * FAT32_CLST_SIZE);
+
+	rc = block_get(&b, service_id, RSCNT(bs) + SF(bs) * fatno +
+	    offset / BPS(bs), BLOCK_FLAGS_NONE);
+	if (rc != EOK)
+		return rc;
+
+	*value = uint32_t_le2host(*(uint32_t *)(b->data + offset % BPS(bs))) & FAT32_MASK;
+
+	rc = block_put(b);
+
+	return rc;
+}
+
+
+/** Get cluster from the first FAT.
+ *
+ * @param bs		Buffer holding the boot sector for the file system.
+ * @param service_id	Service ID for the file system.
+ * @param clst		Cluster which to get.
+ * @param value		Output argument holding the value of the cluster.
+ *
+ * @return		EOK or a negative error code.
+ */
+int
 fat_get_cluster(fat_bs_t *bs, service_id_t service_id, unsigned fatno,
     fat_cluster_t clst, fat_cluster_t *value)
 {
@@ -452,13 +436,13 @@
 	assert(fatno < FATCNT(bs));
 
 	if (FAT_IS_FAT12(bs)) {
-		rc = fat_get_cluster_fat12(bs, devmap_handle, fatno, clst, value);
+		rc = fat_get_cluster_fat12(bs, service_id, fatno, clst, value);
 	}
 	else {
 		if (FAT_IS_FAT32(bs))
-			rc = fat_get_cluster_fat32(bs, devmap_handle, fatno, clst, value);
+			rc = fat_get_cluster_fat32(bs, service_id, fatno, clst, value);
 		else
-			rc = fat_get_cluster_fat16(bs, devmap_handle, fatno, clst, value);
+			rc = fat_get_cluster_fat16(bs, service_id, fatno, clst, value);
 	}
 
 	return rc;
@@ -467,7 +451,7 @@
 /** Set cluster in one instance of FAT. FAT12 version.
  *
  * @param bs		Buffer holding the boot sector for the file system.
- * @param devmap_handle	Device handle for the file system.
+ * @param service_id	Service ID for the file system.
  * @param fatno		Number of the FAT instance where to make the change.
  * @param clst		Cluster which is to be set.
  * @param value		Value to set the cluster with.
@@ -475,7 +459,7 @@
  * @return		EOK on success or a negative error code.
  */
 int
-fat_set_cluster_fat12(fat_bs_t *bs, devmap_handle_t devmap_handle, unsigned fatno,
+fat_set_cluster_fat12(fat_bs_t *bs, service_id_t service_id, unsigned fatno,
     fat_cluster_t clst, fat_cluster_t value)
 {
 	block_t *b, *b1=NULL;
@@ -487,7 +471,7 @@
 	if (offset / BPS(bs) >= SF(bs))
 		return ERANGE;
 	
-	rc = block_get(&b, devmap_handle, RSCNT(bs) + SF(bs) * fatno +
+	rc = block_get(&b, service_id, RSCNT(bs) + SF(bs) * fatno +
 	    offset / BPS(bs), BLOCK_FLAGS_NONE);
 	if (rc != EOK)
 		return rc;
@@ -499,7 +483,7 @@
 		/* Is it last sector of FAT? */
 		if (offset / BPS(bs) < SF(bs)) {
 			/* No. Reading next sector */
-			rc = block_get(&b1, devmap_handle, 1 + RSCNT(bs) +
+			rc = block_get(&b1, service_id, 1 + RSCNT(bs) +
 				SF(bs)*fatno + offset / BPS(bs), BLOCK_FLAGS_NONE);
 			if (rc != EOK) {
 				block_put(b);
@@ -555,7 +539,7 @@
 /** Set cluster in one instance of FAT. FAT16 version.
  *
  * @param bs		Buffer holding the boot sector for the file system.
- * @param devmap_handle	Device handle for the file system.
+ * @param service_id	Service ID for the file system.
  * @param fatno		Number of the FAT instance where to make the change.
  * @param clst		Cluster which is to be set.
  * @param value		Value to set the cluster with.
@@ -563,22 +547,17 @@
  * @return		EOK on success or a negative error code.
  */
 int
-fat_set_cluster_fat16(fat_bs_t *bs, devmap_handle_t devmap_handle, unsigned fatno,
+fat_set_cluster_fat16(fat_bs_t *bs, service_id_t service_id, unsigned fatno,
     fat_cluster_t clst, fat_cluster_t value)
 {
 	block_t *b;
 	aoff64_t offset;
 	int rc;
 
-<<<<<<< HEAD
+	offset = (clst * FAT16_CLST_SIZE);
+
 	rc = block_get(&b, service_id, RSCNT(bs) + SF(bs) * fatno +
-	    (clst * sizeof(fat_cluster_t)) / BPS(bs), BLOCK_FLAGS_NONE);
-=======
-	offset = (clst * FAT16_CLST_SIZE);
-
-	rc = block_get(&b, devmap_handle, RSCNT(bs) + SF(bs) * fatno +
 	    offset / BPS(bs), BLOCK_FLAGS_NONE);
->>>>>>> 842a2d27
 	if (rc != EOK)
 		return rc;
 
@@ -590,6 +569,42 @@
 }
 
 /** Set cluster in one instance of FAT. FAT32 version.
+ *
+ * @param bs		Buffer holding the boot sector for the file system.
+ * @param service_id	Service ID for the file system.
+ * @param fatno		Number of the FAT instance where to make the change.
+ * @param clst		Cluster which is to be set.
+ * @param value		Value to set the cluster with.
+ *
+ * @return		EOK on success or a negative error code.
+ */
+int
+fat_set_cluster_fat32(fat_bs_t *bs, service_id_t service_id, unsigned fatno,
+    fat_cluster_t clst, fat_cluster_t value)
+{
+	block_t *b;
+	aoff64_t offset;
+	int rc;
+	fat_cluster_t temp;
+
+	offset = (clst * FAT32_CLST_SIZE);
+
+	rc = block_get(&b, service_id, RSCNT(bs) + SF(bs) * fatno +
+	    offset / BPS(bs), BLOCK_FLAGS_NONE);
+	if (rc != EOK)
+		return rc;
+
+	temp = uint32_t_le2host(*(uint32_t *)(b->data + offset % BPS(bs)));
+	temp &= 0xf0000000;
+	temp |= (value & FAT32_MASK);
+	*(uint32_t *)(b->data + offset % BPS(bs)) = host2uint32_t_le(temp);
+
+	b->dirty = true;	/* need to sync block */
+	rc = block_put(b);
+	return rc;
+}
+
+/** Set cluster in one instance of FAT.
  *
  * @param bs		Buffer holding the boot sector for the file system.
  * @param service_id	Device service ID for the file system.
@@ -600,65 +615,19 @@
  * @return		EOK on success or a negative error code.
  */
 int
-<<<<<<< HEAD
 fat_set_cluster(fat_bs_t *bs, service_id_t service_id, unsigned fatno,
-=======
-fat_set_cluster_fat32(fat_bs_t *bs, devmap_handle_t devmap_handle, unsigned fatno,
->>>>>>> 842a2d27
     fat_cluster_t clst, fat_cluster_t value)
 {
-	block_t *b;
-	aoff64_t offset;
-	int rc;
-	fat_cluster_t temp;
-
-	offset = (clst * FAT32_CLST_SIZE);
-
-<<<<<<< HEAD
+	int rc;
+
 	assert(fatno < FATCNT(bs));
-	rc = block_get(&b, service_id, RSCNT(bs) + SF(bs) * fatno +
-	    (clst * sizeof(fat_cluster_t)) / BPS(bs), BLOCK_FLAGS_NONE);
-=======
-	rc = block_get(&b, devmap_handle, RSCNT(bs) + SF(bs) * fatno +
-	    offset / BPS(bs), BLOCK_FLAGS_NONE);
->>>>>>> 842a2d27
-	if (rc != EOK)
-		return rc;
-
-	temp = uint32_t_le2host(*(uint32_t *)(b->data + offset % BPS(bs)));
-	temp &= 0xf0000000;
-	temp |= (value & FAT32_MASK);
-	*(uint32_t *)(b->data + offset % BPS(bs)) = host2uint32_t_le(temp);
-
-	b->dirty = true;	/* need to sync block */
-	rc = block_put(b);
-	return rc;
-}
-
-/** Set cluster in one instance of FAT.
- *
- * @param bs		Buffer holding the boot sector for the file system.
- * @param devmap_handle	Device handle for the file system.
- * @param fatno		Number of the FAT instance where to make the change.
- * @param clst		Cluster which is to be set.
- * @param value		Value to set the cluster with.
- *
- * @return		EOK on success or a negative error code.
- */
-int
-fat_set_cluster(fat_bs_t *bs, devmap_handle_t devmap_handle, unsigned fatno,
-    fat_cluster_t clst, fat_cluster_t value)
-{
-	int rc;
-
-	assert(fatno < FATCNT(bs));
 
 	if (FAT_IS_FAT12(bs))
-		rc = fat_set_cluster_fat12(bs, devmap_handle, fatno, clst, value);
+		rc = fat_set_cluster_fat12(bs, service_id, fatno, clst, value);
 	else if (FAT_IS_FAT32(bs))
-		rc = fat_set_cluster_fat32(bs, devmap_handle, fatno, clst, value);
+		rc = fat_set_cluster_fat32(bs, service_id, fatno, clst, value);
 	else
-		rc = fat_set_cluster_fat16(bs, devmap_handle, fatno, clst, value);
+		rc = fat_set_cluster_fat16(bs, service_id, fatno, clst, value);
 
 	return rc;
 }
@@ -682,13 +651,8 @@
 
 	for (fatno = FAT1 + 1; fatno < FATCNT(bs); fatno++) {
 		for (c = 0; c < nclsts; c++) {
-<<<<<<< HEAD
 			rc = fat_set_cluster(bs, service_id, fatno, lifo[c],
-			    c == 0 ? FAT_CLST_LAST1 : lifo[c - 1]);
-=======
-			rc = fat_set_cluster(bs, devmap_handle, fatno, lifo[c],
 			    c == 0 ? clst_last1 : lifo[c - 1]);
->>>>>>> 842a2d27
 			if (rc != EOK)
 				return rc;
 		}
@@ -730,65 +694,28 @@
 	 * Search FAT1 for unused clusters.
 	 */
 	fibril_mutex_lock(&fat_alloc_lock);
-<<<<<<< HEAD
-	for (b = 0, cl = 0; b < SF(bs); b++) {
-		rc = block_get(&blk, service_id, RSCNT(bs) + b,
-		    BLOCK_FLAGS_NONE);
-=======
 	for (clst=FAT_CLST_FIRST; clst < CC(bs)+2 && found < nclsts; clst++) {
-		rc = fat_get_cluster(bs, devmap_handle, FAT1, clst, &value);
->>>>>>> 842a2d27
+		rc = fat_get_cluster(bs, service_id, FAT1, clst, &value);
 		if (rc != EOK)
 		break;
 
-<<<<<<< HEAD
-			fat_cluster_t *clst = (fat_cluster_t *)blk->data + c;
-			if (uint16_t_le2host(*clst) == FAT_CLST_RES0) {
-				/*
-				 * The cluster is free. Put it into our stack
-				 * of found clusters and mark it as non-free.
-				 */
-				lifo[found] = cl;
-				*clst = (found == 0) ?
-				    host2uint16_t_le(FAT_CLST_LAST1) :
-				    host2uint16_t_le(lifo[found - 1]);
-				blk->dirty = true;	/* need to sync block */
-				if (++found == nclsts) {
-					/* we are almost done */
-					rc = block_put(blk);
-					if (rc != EOK)
-						goto error;
-					/* update the shadow copies of FAT */
-					rc = fat_alloc_shadow_clusters(bs,
-					    service_id, lifo, nclsts);
-					if (rc != EOK)
-						goto error;
-					*mcl = lifo[found - 1];
-					*lcl = lifo[0];
-					free(lifo);
-					fibril_mutex_unlock(&fat_alloc_lock);
-					return EOK;
-				}
-			}
-=======
 		if (value == FAT_CLST_RES0) {
 		/*
 		 * The cluster is free. Put it into our stack
 		 * of found clusters and mark it as non-free.
 		 */
 		lifo[found] = clst;
-		rc = fat_set_cluster(bs, devmap_handle, FAT1, clst,
+		rc = fat_set_cluster(bs, service_id, FAT1, clst,
 		    (found == 0) ?  clst_last1 : lifo[found - 1]);
 		if (rc != EOK)
 			break;
 
 		found++;
->>>>>>> 842a2d27
 		}
 	}
 
 	if (rc == EOK && found == nclsts) {
-		rc = fat_alloc_shadow_clusters(bs, devmap_handle, lifo, nclsts);
+		rc = fat_alloc_shadow_clusters(bs, service_id, lifo, nclsts);
 		if (rc == EOK) {
 			*mcl = lifo[found - 1];
 			*lcl = lifo[0];
@@ -798,19 +725,10 @@
 		}
 	}
 
-<<<<<<< HEAD
-	/*
-	 * We could not find enough clusters. Now we need to free the clusters
-	 * we have allocated so far.
-	 */
-	while (found--) {
-		rc = fat_set_cluster(bs, service_id, FAT1, lifo[found],
-=======
 	/* If something wrong - free the clusters */
 	if (found > 0) {
 		while (found--) {
-		rc = fat_set_cluster(bs, devmap_handle, FAT1, lifo[found],
->>>>>>> 842a2d27
+		rc = fat_set_cluster(bs, service_id, FAT1, lifo[found],
 		    FAT_CLST_RES0);
 		}
 	}
@@ -836,23 +754,13 @@
 	int rc;
 
 	/* Mark all clusters in the chain as free in all copies of FAT. */
-<<<<<<< HEAD
-	while (firstc < FAT_CLST_LAST1) {
-		assert(firstc >= FAT_CLST_FIRST && firstc < FAT_CLST_BAD);
-		rc = fat_get_cluster(bs, service_id, FAT1, firstc, &nextc);
-		if (rc != EOK)
-			return rc;
-		for (fatno = FAT1; fatno < bs->fatcnt; fatno++) {
-			rc = fat_set_cluster(bs, service_id, fatno, firstc,
-=======
 	while (firstc < FAT_CLST_LAST1(bs)) {
 		assert(firstc >= FAT_CLST_FIRST && firstc < clst_bad);
-		rc = fat_get_cluster(bs, devmap_handle, FAT1, firstc, &nextc);
+		rc = fat_get_cluster(bs, service_id, FAT1, firstc, &nextc);
 		if (rc != EOK)
 			return rc;
 		for (fatno = FAT1; fatno < FATCNT(bs); fatno++) {
-			rc = fat_set_cluster(bs, devmap_handle, fatno, firstc,
->>>>>>> 842a2d27
+			rc = fat_set_cluster(bs, service_id, fatno, firstc,
 			    FAT_CLST_RES0);
 			if (rc != EOK)
 				return rc;
@@ -897,15 +805,9 @@
 				return rc;
 		}
 
-<<<<<<< HEAD
-		for (fatno = FAT1; fatno < bs->fatcnt; fatno++) {
-			rc = fat_set_cluster(bs, nodep->idx->service_id, fatno,
-			    lastc, mcl);
-=======
 		for (fatno = FAT1; fatno < FATCNT(bs); fatno++) {
-			rc = fat_set_cluster(bs, nodep->idx->devmap_handle,
+			rc = fat_set_cluster(bs, nodep->idx->service_id,
 			    fatno, lastc, mcl);
->>>>>>> 842a2d27
 			if (rc != EOK)
 				return rc;
 		}
@@ -956,15 +858,9 @@
 			return rc;
 
 		/* Terminate the cluster chain in all copies of FAT. */
-<<<<<<< HEAD
-		for (fatno = FAT1; fatno < bs->fatcnt; fatno++) {
+		for (fatno = FAT1; fatno < FATCNT(bs); fatno++) {
 			rc = fat_set_cluster(bs, service_id, fatno, lcl,
-			    FAT_CLST_LAST1);
-=======
-		for (fatno = FAT1; fatno < FATCNT(bs); fatno++) {
-			rc = fat_set_cluster(bs, devmap_handle, fatno, lcl,
 			    clst_last1);
->>>>>>> 842a2d27
 			if (rc != EOK)
 				return rc;
 		}
@@ -1049,14 +945,8 @@
 		return ENOTSUP;
 
 	/* Check signature of each FAT. */
-<<<<<<< HEAD
-
-	for (fat_no = 0; fat_no < bs->fatcnt; fat_no++) {
+	for (fat_no = 0; fat_no < FATCNT(bs); fat_no++) {
 		rc = fat_get_cluster(bs, service_id, fat_no, 0, &e0);
-=======
-	for (fat_no = 0; fat_no < FATCNT(bs); fat_no++) {
-		rc = fat_get_cluster(bs, devmap_handle, fat_no, 0, &e0);
->>>>>>> 842a2d27
 		if (rc != EOK)
 			return EIO;
 
