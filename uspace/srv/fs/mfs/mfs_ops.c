/*
 * Copyright (c) 2011 Maurizio Lombardi
 * All rights reserved.
 *
 * Redistribution and use in source and binary forms, with or without
 * modification, are permitted provided that the following conditions
 * are met:
 *
 * - Redistributions of source code must retain the above copyright
 *   notice, this list of conditions and the following disclaimer.
 * - Redistributions in binary form must reproduce the above copyright
 *   notice, this list of conditions and the following disclaimer in the
 *   documentation and/or other materials provided with the distribution.
 * - The name of the author may not be used to endorse or promote products
 *   derived from this software without specific prior written permission.
 *
 * THIS SOFTWARE IS PROVIDED BY THE AUTHOR ``AS IS'' AND ANY EXPRESS OR
 * IMPLIED WARRANTIES, INCLUDING, BUT NOT LIMITED TO, THE IMPLIED WARRANTIES
 * OF MERCHANTABILITY AND FITNESS FOR A PARTICULAR PURPOSE ARE DISCLAIMED.
 * IN NO EVENT SHALL THE AUTHOR BE LIABLE FOR ANY DIRECT, INDIRECT,
 * INCIDENTAL, SPECIAL, EXEMPLARY, OR CONSEQUENTIAL DAMAGES (INCLUDING, BUT
 * NOT LIMITED TO, PROCUREMENT OF SUBSTITUTE GOODS OR SERVICES; LOSS OF USE,
 * DATA, OR PROFITS; OR BUSINESS INTERRUPTION) HOWEVER CAUSED AND ON ANY
 * THEORY OF LIABILITY, WHETHER IN CONTRACT, STRICT LIABILITY, OR TORT
 * (INCLUDING NEGLIGENCE OR OTHERWISE) ARISING IN ANY WAY OUT OF THE USE OF
 * THIS SOFTWARE, EVEN IF ADVISED OF THE POSSIBILITY OF SUCH DAMAGE.
 */

/** @addtogroup fs
 * @{
 */

#include <stdlib.h>
#include <fibril_synch.h>
#include <align.h>
#include <adt/hash_table.h>
#include <adt/hash.h>
#include "mfs.h"


static bool check_magic_number(uint16_t magic, bool *native,
    mfs_version_t *version, bool *longfilenames);
static int mfs_node_core_get(fs_node_t **rfn, struct mfs_instance *inst,
    fs_index_t index);
static int mfs_node_put(fs_node_t *fsnode);
static int mfs_node_open(fs_node_t *fsnode);
static fs_index_t mfs_index_get(fs_node_t *fsnode);
static unsigned mfs_lnkcnt_get(fs_node_t *fsnode);
static bool mfs_is_directory(fs_node_t *fsnode);
static bool mfs_is_file(fs_node_t *fsnode);
static int mfs_has_children(bool *has_children, fs_node_t *fsnode);
static int mfs_root_get(fs_node_t **rfn, service_id_t service_id);
static service_id_t mfs_service_get(fs_node_t *fsnode);
static aoff64_t mfs_size_get(fs_node_t *node);
static int mfs_match(fs_node_t **rfn, fs_node_t *pfn, const char *component);
static int mfs_create_node(fs_node_t **rfn, service_id_t service_id, int flags);
static int mfs_link(fs_node_t *pfn, fs_node_t *cfn, const char *name);
static int mfs_unlink(fs_node_t *, fs_node_t *, const char *name);
static int mfs_destroy_node(fs_node_t *fn);
static int mfs_node_get(fs_node_t **rfn, service_id_t service_id,
    fs_index_t index);
static int mfs_instance_get(service_id_t service_id,
    struct mfs_instance **instance);
static int mfs_check_sanity(struct mfs_sb_info *sbi);
static bool is_power_of_two(uint32_t n);
static int mfs_size_block(service_id_t service_id, uint32_t *size);
static int mfs_total_block_count(service_id_t service_id, uint64_t *count);
static int mfs_free_block_count(service_id_t service_id, uint64_t *count);

static hash_table_t open_nodes;
static FIBRIL_MUTEX_INITIALIZE(open_nodes_lock);

libfs_ops_t mfs_libfs_ops = {
	.size_get = mfs_size_get,
	.root_get = mfs_root_get,
	.service_get = mfs_service_get,
	.is_directory = mfs_is_directory,
	.is_file = mfs_is_file,
	.node_get = mfs_node_get,
	.node_put = mfs_node_put,
	.node_open = mfs_node_open,
	.index_get = mfs_index_get,
	.match = mfs_match,
	.create = mfs_create_node,
	.link = mfs_link,
	.unlink = mfs_unlink,
	.destroy = mfs_destroy_node,
	.has_children = mfs_has_children,
	.lnkcnt_get = mfs_lnkcnt_get,
	.size_block = mfs_size_block,
	.total_block_count = mfs_total_block_count,
	.free_block_count = mfs_free_block_count
};

/* Hash table interface for open nodes hash table */
typedef struct {
	service_id_t service_id;
	fs_index_t index;
} node_key_t;

static size_t
open_nodes_key_hash(void *key)
{
	node_key_t *node_key = (node_key_t*)key;
	return hash_combine(node_key->service_id, node_key->index);
}

static size_t
open_nodes_hash(const ht_link_t *item)
{
	struct mfs_node *m = hash_table_get_inst(item, struct mfs_node, link);
	return hash_combine(m->instance->service_id, m->ino_i->index);
}

static bool
open_nodes_key_equal(void *key, const ht_link_t *item)
{
	node_key_t *node_key = (node_key_t*)key;
	struct mfs_node *mnode = hash_table_get_inst(item, struct mfs_node, link);

	return node_key->service_id == mnode->instance->service_id
		&& node_key->index == mnode->ino_i->index;
}

static hash_table_ops_t open_nodes_ops = {
	.hash = open_nodes_hash,
	.key_hash = open_nodes_key_hash,
	.key_equal = open_nodes_key_equal,
	.equal = NULL,
	.remove_callback = NULL,
};

int
mfs_global_init(void)
{
	if (!hash_table_create(&open_nodes, 0, 0, &open_nodes_ops)) {
		return ENOMEM;
	}
	return EOK;
}

static int
mfs_mounted(service_id_t service_id, const char *opts, fs_index_t *index,
    aoff64_t *size, unsigned *linkcnt)
{
	enum cache_mode cmode;
	struct mfs_superblock *sb = NULL;
	struct mfs3_superblock *sb3 = NULL;
	struct mfs_sb_info *sbi = NULL;
	struct mfs_instance *instance = NULL;
	bool native, longnames;
	mfs_version_t version;
	uint16_t magic;
	int rc;

	/* Check for option enabling write through. */
	if (str_cmp(opts, "wtcache") == 0)
		cmode = CACHE_MODE_WT;
	else
		cmode = CACHE_MODE_WB;

	/* initialize libblock */
	rc = block_init(EXCHANGE_SERIALIZE, service_id, 4096);
	if (rc != EOK)
		return rc;

	/* Allocate space for generic MFS superblock */
	sbi = malloc(sizeof(*sbi));
	if (!sbi) {
		rc = ENOMEM;
		goto out_error;
	}

	/* Allocate space for filesystem instance */
	instance = malloc(sizeof(*instance));
	if (!instance) {
		rc = ENOMEM;
		goto out_error;
	}

	sb = malloc(MFS_SUPERBLOCK_SIZE);
	if (!sb) {
		rc = ENOMEM;
		goto out_error;
	}

	/* Read the superblock */
	rc = block_read_direct(service_id, MFS_SUPERBLOCK << 1, 2, sb);
	if (rc != EOK)
		goto out_error;

	sb3 = (struct mfs3_superblock *) sb;

	if (check_magic_number(sb->s_magic, &native, &version, &longnames)) {
		/* This is a V1 or V2 Minix filesystem */
		magic = sb->s_magic;
	} else if (check_magic_number(sb3->s_magic, &native,
	    &version, &longnames)) {
		/* This is a V3 Minix filesystem */
		magic = sb3->s_magic;
	} else {
		/* Not recognized */
		mfsdebug("magic number not recognized\n");
		rc = ENOTSUP;
		goto out_error;
	}

	mfsdebug("magic number recognized = %04x\n", magic);

	/* Fill superblock info structure */

	sbi->fs_version = version;
	sbi->long_names = longnames;
	sbi->native = native;
	sbi->magic = magic;
	sbi->isearch = 0;
	sbi->zsearch = 0;
	sbi->nfree_zones_valid = false;
	sbi->nfree_zones = 0;

	if (version == MFS_VERSION_V3) {
		sbi->ninodes = conv32(native, sb3->s_ninodes);
		sbi->ibmap_blocks = conv16(native, sb3->s_ibmap_blocks);
		sbi->zbmap_blocks = conv16(native, sb3->s_zbmap_blocks);
		sbi->firstdatazone = conv16(native, sb3->s_first_data_zone);
		sbi->log2_zone_size = conv16(native, sb3->s_log2_zone_size);
		sbi->max_file_size = conv32(native, sb3->s_max_file_size);
		sbi->nzones = conv32(native, sb3->s_nzones);
		sbi->block_size = conv16(native, sb3->s_block_size);
		sbi->ino_per_block = V3_INODES_PER_BLOCK(sbi->block_size);
		sbi->dirsize = MFS3_DIRSIZE;
		sbi->max_name_len = MFS3_MAX_NAME_LEN;
	} else {
		sbi->ninodes = conv16(native, sb->s_ninodes);
		sbi->ibmap_blocks = conv16(native, sb->s_ibmap_blocks);
		sbi->zbmap_blocks = conv16(native, sb->s_zbmap_blocks);
		sbi->firstdatazone = conv16(native, sb->s_first_data_zone);
		sbi->log2_zone_size = conv16(native, sb->s_log2_zone_size);
		sbi->max_file_size = conv32(native, sb->s_max_file_size);
		sbi->block_size = MFS_BLOCKSIZE;
		if (version == MFS_VERSION_V2) {
			sbi->nzones = conv32(native, sb->s_nzones2);
			sbi->ino_per_block = V2_INODES_PER_BLOCK;
		} else {
			sbi->nzones = conv16(native, sb->s_nzones);
			sbi->ino_per_block = V1_INODES_PER_BLOCK;
		}
		sbi->dirsize = longnames ? MFSL_DIRSIZE : MFS_DIRSIZE;
		sbi->max_name_len = longnames ? MFS_L_MAX_NAME_LEN :
		    MFS_MAX_NAME_LEN;
	}

	if (sbi->log2_zone_size != 0) {
		/* In MFS, file space is allocated per zones.
		 * Zones are a collection of consecutive blocks on disk.
		 *
		 * The current MFS implementation supports only filesystems
		 * where the size of a zone is equal to the
		 * size of a block.
		 */
		rc = ENOTSUP;
		goto out_error;
	}

	sbi->itable_off = 2 + sbi->ibmap_blocks + sbi->zbmap_blocks;
	if ((rc = mfs_check_sanity(sbi)) != EOK) {
		fprintf(stderr, "Filesystem corrupted, invalid superblock");
		goto out_error;
	}

	rc = block_cache_init(service_id, sbi->block_size, 0, cmode);
	if (rc != EOK) {
		mfsdebug("block cache initialization failed\n");
		rc = EINVAL;
		goto out_error;
	}

	/* Initialize the instance structure and remember it */
	instance->service_id = service_id;
	instance->sbi = sbi;
	instance->open_nodes_cnt = 0;
	rc = fs_instance_create(service_id, instance);
	if (rc != EOK) {
		block_cache_fini(service_id);
		mfsdebug("fs instance creation failed\n");
		goto out_error;
	}

	mfsdebug("mount successful\n");

	fs_node_t *fn;
	mfs_node_get(&fn, service_id, MFS_ROOT_INO);

	struct mfs_node *mroot = fn->data;

	*index = mroot->ino_i->index;
	*size = mroot->ino_i->i_size;
	*linkcnt = 1;

	free(sb);

	return mfs_node_put(fn);

out_error:
	block_fini(service_id);
	if (sb)
		free(sb);
	if (sbi)
		free(sbi);
	if(instance)
		free(instance);
	return rc;
}

static int
mfs_unmounted(service_id_t service_id)
{
	struct mfs_instance *inst;

	mfsdebug("%s()\n", __FUNCTION__);

	int r = mfs_instance_get(service_id, &inst);
	if (r != EOK)
		return r;

	if (inst->open_nodes_cnt != 0)
		return EBUSY;

	(void) block_cache_fini(service_id);
	block_fini(service_id);

	/* Remove and destroy the instance */
	(void) fs_instance_destroy(service_id);
	free(inst->sbi);
	free(inst);
	return EOK;
}

service_id_t
mfs_service_get(fs_node_t *fsnode)
{
	struct mfs_node *node = fsnode->data;
	return node->instance->service_id;
}

static int
mfs_create_node(fs_node_t **rfn, service_id_t service_id, int flags)
{
	int r;
	struct mfs_instance *inst;
	struct mfs_node *mnode;
	fs_node_t *fsnode;
	uint32_t inum;

	r = mfs_instance_get(service_id, &inst);
	if (r != EOK)
		return r;

	/* Alloc a new inode */
	r = mfs_alloc_inode(inst, &inum);
	if (r != EOK)
		return r;

	struct mfs_ino_info *ino_i;

	ino_i = malloc(sizeof(*ino_i));
	if (!ino_i) {
		r = ENOMEM;
		goto out_err;
	}

	mnode = malloc(sizeof(*mnode));
	if (!mnode) {
		r = ENOMEM;
		goto out_err_1;
	}

	fsnode = malloc(sizeof(fs_node_t));
	if (!fsnode) {
		r = ENOMEM;
		goto out_err_2;
	}

	if (flags & L_DIRECTORY) {
		ino_i->i_mode = S_IFDIR;
		ino_i->i_nlinks = 1; /* This accounts for the '.' dentry */
	} else {
		ino_i->i_mode = S_IFREG;
		ino_i->i_nlinks = 0;
	}

	ino_i->i_uid = 0;
	ino_i->i_gid = 0;
	ino_i->i_size = 0;
	ino_i->i_atime = 0;
	ino_i->i_mtime = 0;
	ino_i->i_ctime = 0;

	memset(ino_i->i_dzone, 0, sizeof(uint32_t) * V2_NR_DIRECT_ZONES);
	memset(ino_i->i_izone, 0, sizeof(uint32_t) * V2_NR_INDIRECT_ZONES);

	mfsdebug("new node idx = %d\n", (int) inum);

	ino_i->index = inum;
	ino_i->dirty = true;
	mnode->ino_i = ino_i;
	mnode->instance = inst;
	mnode->refcnt = 1;

	fibril_mutex_lock(&open_nodes_lock);
	hash_table_insert(&open_nodes, &mnode->link);
	fibril_mutex_unlock(&open_nodes_lock);
	inst->open_nodes_cnt++;

	mnode->ino_i->dirty = true;

	fs_node_initialize(fsnode);
	fsnode->data = mnode;
	mnode->fsnode = fsnode;
	*rfn = fsnode;

	return EOK;

out_err_2:
	free(mnode);
out_err_1:
	free(ino_i);
out_err:
	mfs_free_inode(inst, inum);
	return r;
}

static int
mfs_match(fs_node_t **rfn, fs_node_t *pfn, const char *component)
{
	struct mfs_node *mnode = pfn->data;
	struct mfs_ino_info *ino_i = mnode->ino_i;
	struct mfs_dentry_info d_info;
	int r;

	if (!S_ISDIR(ino_i->i_mode))
		return ENOTDIR;

	struct mfs_sb_info *sbi = mnode->instance->sbi;
	const size_t comp_size = str_size(component);

	unsigned i;
	for (i = 0; i < mnode->ino_i->i_size / sbi->dirsize; ++i) {
		r = mfs_read_dentry(mnode, &d_info, i);
		if (r != EOK)
			return r;

		if (!d_info.d_inum) {
			/* This entry is not used */
			continue;
		}

		const size_t dentry_name_size = str_size(d_info.d_name);

		if (comp_size == dentry_name_size &&
		    memcmp(component, d_info.d_name, dentry_name_size) == 0) {
			/* Hit! */
			mfs_node_core_get(rfn, mnode->instance,
			    d_info.d_inum);
			goto found;
		}
	}
	*rfn = NULL;
found:
	return EOK;
}

static aoff64_t
mfs_size_get(fs_node_t *node)
{
	const struct mfs_node *mnode = node->data;
	return mnode->ino_i->i_size;
}

static int
mfs_node_get(fs_node_t **rfn, service_id_t service_id,
    fs_index_t index)
{
	int rc;
	struct mfs_instance *instance;

	rc = mfs_instance_get(service_id, &instance);
	if (rc != EOK)
		return rc;

	return mfs_node_core_get(rfn, instance, index);
}

static int
mfs_node_put(fs_node_t *fsnode)
{
	int rc = EOK;
	struct mfs_node *mnode = fsnode->data;

	fibril_mutex_lock(&open_nodes_lock);

	assert(mnode->refcnt > 0);
	mnode->refcnt--;
	if (mnode->refcnt == 0) {
		hash_table_remove_item(&open_nodes, &mnode->link);
		assert(mnode->instance->open_nodes_cnt > 0);
		mnode->instance->open_nodes_cnt--;
		rc = mfs_put_inode(mnode);
		free(mnode->ino_i);
		free(mnode);
		free(fsnode);
	}

	fibril_mutex_unlock(&open_nodes_lock);
	return rc;
}

static int
mfs_node_open(fs_node_t *fsnode)
{
	/*
	 * Opening a file is stateless, nothing
	 * to be done here.
	 */
	return EOK;
}

static fs_index_t
mfs_index_get(fs_node_t *fsnode)
{
	struct mfs_node *mnode = fsnode->data;
	return mnode->ino_i->index;
}

static unsigned
mfs_lnkcnt_get(fs_node_t *fsnode)
{
	struct mfs_node *mnode = fsnode->data;

	mfsdebug("%s() %d\n", __FUNCTION__, mnode->ino_i->i_nlinks);

	if (S_ISDIR(mnode->ino_i->i_mode)) {
		if (mnode->ino_i->i_nlinks > 1)
			return 1;
		else
			return 0;
	} else
		return mnode->ino_i->i_nlinks;
}

static int
mfs_node_core_get(fs_node_t **rfn, struct mfs_instance *inst,
    fs_index_t index)
{
	fs_node_t *node = NULL;
	struct mfs_node *mnode = NULL;
	int rc;

	fibril_mutex_lock(&open_nodes_lock);

	/* Check if the node is not already open */
	node_key_t key = {
		.service_id = inst->service_id,
		.index = index
	};
	
	ht_link_t *already_open = hash_table_find(&open_nodes, &key);

	if (already_open) {
		mnode = hash_table_get_inst(already_open, struct mfs_node, link);

		*rfn = mnode->fsnode;
		mnode->refcnt++;

		fibril_mutex_unlock(&open_nodes_lock);
		return EOK;
	}

	node = malloc(sizeof(fs_node_t));
	if (!node) {
		rc = ENOMEM;
		goto out_err;
	}

	fs_node_initialize(node);

	mnode = malloc(sizeof(*mnode));
	if (!mnode) {
		rc = ENOMEM;
		goto out_err;
	}

	struct mfs_ino_info *ino_i;

	rc = mfs_get_inode(inst, &ino_i, index);
	if (rc != EOK)
		goto out_err;

	ino_i->index = index;
	mnode->ino_i = ino_i;
	mnode->refcnt = 1;

	mnode->instance = inst;
	node->data = mnode;
	mnode->fsnode = node;
	*rfn = node;

	hash_table_insert(&open_nodes, &mnode->link);
	inst->open_nodes_cnt++;

	fibril_mutex_unlock(&open_nodes_lock);

	return EOK;

out_err:
	if (node)
		free(node);
	if (mnode)
		free(mnode);
	fibril_mutex_unlock(&open_nodes_lock);
	return rc;
}

static bool
mfs_is_directory(fs_node_t *fsnode)
{
	const struct mfs_node *node = fsnode->data;
	return S_ISDIR(node->ino_i->i_mode);
}

static bool
mfs_is_file(fs_node_t *fsnode)
{
	struct mfs_node *node = fsnode->data;
	return S_ISREG(node->ino_i->i_mode);
}

static int
mfs_root_get(fs_node_t **rfn, service_id_t service_id)
{
	int rc = mfs_node_get(rfn, service_id, MFS_ROOT_INO);
	return rc;
}

static int
mfs_link(fs_node_t *pfn, fs_node_t *cfn, const char *name)
{
	struct mfs_node *parent = pfn->data;
	struct mfs_node *child = cfn->data;
	struct mfs_sb_info *sbi = parent->instance->sbi;
	bool destroy_dentry = false;

	if (str_size(name) > sbi->max_name_len)
		return ENAMETOOLONG;

	int r = mfs_insert_dentry(parent, name, child->ino_i->index);
	if (r != EOK)
		return r;

	if (S_ISDIR(child->ino_i->i_mode)) {
		if (child->ino_i->i_nlinks != 1) {
			/* It's not possible to hardlink directories in MFS */
			destroy_dentry = true;
			r = EMLINK;
			goto exit;
		}
		r = mfs_insert_dentry(child, ".", child->ino_i->index);
		if (r != EOK) {
			destroy_dentry = true;
			goto exit;
		}

		r = mfs_insert_dentry(child, "..", parent->ino_i->index);
		if (r != EOK) {
			mfs_remove_dentry(child, ".");
			destroy_dentry = true;
			goto exit;
		}

		parent->ino_i->i_nlinks++;
		parent->ino_i->dirty = true;
	}

exit:
	if (destroy_dentry) {
		int r2 = mfs_remove_dentry(parent, name);
		if (r2 != EOK)
			r = r2;
	} else {
		child->ino_i->i_nlinks++;
		child->ino_i->dirty = true;
	}
	return r;
}

static int
mfs_unlink(fs_node_t *pfn, fs_node_t *cfn, const char *name)
{
	struct mfs_node *parent = pfn->data;
	struct mfs_node *child = cfn->data;
	bool has_children;
	int r;

	if (!parent)
		return EBUSY;

	r = mfs_has_children(&has_children, cfn);
	if (r != EOK)
		return r;

	if (has_children)
		return ENOTEMPTY;

	r = mfs_remove_dentry(parent, name);
	if (r != EOK)
		return r;

	struct mfs_ino_info *chino = child->ino_i;

	assert(chino->i_nlinks >= 1);
	chino->i_nlinks--;
	mfsdebug("Links: %d\n", chino->i_nlinks);

	if (chino->i_nlinks <= 1 && S_ISDIR(chino->i_mode)) {
		/* The child directory will be destroyed, decrease the
		 * parent hard links counter.
		 */
		parent->ino_i->i_nlinks--;
		parent->ino_i->dirty = true;
	}

	chino->dirty = true;

	return r;
}

static int
mfs_has_children(bool *has_children, fs_node_t *fsnode)
{
	struct mfs_node *mnode = fsnode->data;
	struct mfs_sb_info *sbi = mnode->instance->sbi;
	int r;

	*has_children = false;

	if (!S_ISDIR(mnode->ino_i->i_mode))
		goto out;

	struct mfs_dentry_info d_info;

	/* The first two dentries are always . and .. */
	unsigned i;
	for (i = 2; i < mnode->ino_i->i_size / sbi->dirsize; ++i) {
		r = mfs_read_dentry(mnode, &d_info, i);
		if (r != EOK)
			return r;

		if (d_info.d_inum) {
			/* A valid entry has been found */
			*has_children = true;
			break;
		}
	}
out:

	return EOK;
}

static int
mfs_read(service_id_t service_id, fs_index_t index, aoff64_t pos,
    size_t *rbytes)
{
	int rc;
	fs_node_t *fn = NULL;

	rc = mfs_node_get(&fn, service_id, index);
	if (rc != EOK)
		return rc;
	if (!fn)
		return ENOENT;

	struct mfs_node *mnode;
	struct mfs_ino_info *ino_i;
	size_t len, bytes = 0;
	ipc_callid_t callid;

	mnode = fn->data;
	ino_i = mnode->ino_i;

	if (!async_data_read_receive(&callid, &len)) {
		rc = EINVAL;
		goto out_error;
	}

	if (S_ISDIR(ino_i->i_mode)) {
		aoff64_t spos = pos;
		struct mfs_dentry_info d_info;
		struct mfs_sb_info *sbi = mnode->instance->sbi;

		if (pos < 2) {
			/* Skip the first two dentries ('.' and '..') */
			pos = 2;
		}

		for (; pos < mnode->ino_i->i_size / sbi->dirsize; ++pos) {
			rc = mfs_read_dentry(mnode, &d_info, pos);
			if (rc != EOK)
				goto out_error;

			if (d_info.d_inum) {
				/* Dentry found! */
				goto found;
			}
		}

		rc = mfs_node_put(fn);
		async_answer_0(callid, rc != EOK ? rc : ENOENT);
		return rc;
found:
		async_data_read_finalize(callid, d_info.d_name,
		    str_size(d_info.d_name) + 1);
		bytes = ((pos - spos) + 1);
	} else {
		struct mfs_sb_info *sbi = mnode->instance->sbi;

		if (pos >= (size_t) ino_i->i_size) {
			/* Trying to read beyond the end of file */
			bytes = 0;
			(void) async_data_read_finalize(callid, NULL, 0);
			goto out_success;
		}

		bytes = min(len, sbi->block_size - pos % sbi->block_size);
		bytes = min(bytes, ino_i->i_size - pos);

		uint32_t zone;
		block_t *b;

		rc = mfs_read_map(&zone, mnode, pos);
		if (rc != EOK)
			goto out_error;

		if (zone == 0) {
			/* sparse file */
			uint8_t *buf = malloc(sbi->block_size);
			if (!buf) {
				rc = ENOMEM;
				goto out_error;
			}
			memset(buf, 0, sizeof(sbi->block_size));
			async_data_read_finalize(callid,
			    buf + pos % sbi->block_size, bytes);
			free(buf);
			goto out_success;
		}

		rc = block_get(&b, service_id, zone, BLOCK_FLAGS_NONE);
		if (rc != EOK)
			goto out_error;

		async_data_read_finalize(callid, b->data +
		    pos % sbi->block_size, bytes);

		rc = block_put(b);
		if (rc != EOK) {
			mfs_node_put(fn);
			return rc;
		}
	}
out_success:
	rc = mfs_node_put(fn);
	*rbytes = bytes;
	return rc;
out_error:
	;
	int tmp = mfs_node_put(fn);
	async_answer_0(callid, tmp != EOK ? tmp : rc);
	return tmp != EOK ? tmp : rc;
}

static int
mfs_write(service_id_t service_id, fs_index_t index, aoff64_t pos,
    size_t *wbytes, aoff64_t *nsize)
{
	fs_node_t *fn;
	int r;
	int flags = BLOCK_FLAGS_NONE;

	r = mfs_node_get(&fn, service_id, index);
	if (r != EOK)
		return r;
	if (!fn)
		return ENOENT;

	ipc_callid_t callid;
	size_t len;

	if (!async_data_write_receive(&callid, &len)) {
		r = EINVAL;
		goto out_err;
	}

	struct mfs_node *mnode = fn->data;
	struct mfs_sb_info *sbi = mnode->instance->sbi;
	struct mfs_ino_info *ino_i = mnode->ino_i;
	const size_t bs = sbi->block_size;
	size_t bytes = min(len, bs - (pos % bs));
	uint32_t block;

	if (bytes == bs)
		flags = BLOCK_FLAGS_NOREAD;

	r = mfs_read_map(&block, mnode, pos);
	if (r != EOK)
		goto out_err;

	if (block == 0) {
		uint32_t dummy;

		r = mfs_alloc_zone(mnode->instance, &block);
		if (r != EOK)
			goto out_err;
		
		r = mfs_write_map(mnode, pos, block, &dummy);
		if (r != EOK) {
			mfs_free_zone(mnode->instance, block);
			goto out_err;
		}

		flags = BLOCK_FLAGS_NOREAD;
	}

	block_t *b;
	r = block_get(&b, service_id, block, flags);
	if (r != EOK)
		goto out_err;

	if (flags == BLOCK_FLAGS_NOREAD)
		memset(b->data, 0, sbi->block_size);

	async_data_write_finalize(callid, b->data + (pos % bs), bytes);
	b->dirty = true;

	r = block_put(b);
	if (r != EOK) {
		mfs_node_put(fn);
		return r;
	}

	if (pos + bytes > ino_i->i_size) {
		ino_i->i_size = pos + bytes;
		ino_i->dirty = true;
	}
	r = mfs_node_put(fn);
	*nsize = ino_i->i_size;
	*wbytes = bytes;
	return r;

out_err:
	mfs_node_put(fn);
	async_answer_0(callid, r);
	return r;
}

static int
mfs_destroy(service_id_t service_id, fs_index_t index)
{
	fs_node_t *fn = NULL;
	int r;

	r = mfs_node_get(&fn, service_id, index);
	if (r != EOK)
		return r;
	if (!fn)
		return ENOENT;

	/* Destroy the inode */
	return mfs_destroy_node(fn);
}

static int
mfs_destroy_node(fs_node_t *fn)
{
	struct mfs_node *mnode = fn->data;
	bool has_children;
	int r;

	mfsdebug("mfs_destroy_node %d\n", mnode->ino_i->index);

	r = mfs_has_children(&has_children, fn);
	if (r != EOK)
		goto out;

	assert(!has_children);

	/* Free the entire inode content */
	r = mfs_inode_shrink(mnode, mnode->ino_i->i_size);
	if (r != EOK)
		goto out;

	/* Mark the inode as free in the bitmap */
	r = mfs_free_inode(mnode->instance, mnode->ino_i->index);

out:
	mfs_node_put(fn);
	return r;
}

static int
mfs_truncate(service_id_t service_id, fs_index_t index, aoff64_t size)
{
	fs_node_t *fn;
	int r;

	r = mfs_node_get(&fn, service_id, index);
	if (r != EOK)
		return r;
	if (!fn)
		return r;

	struct mfs_node *mnode = fn->data;
	struct mfs_ino_info *ino_i = mnode->ino_i;

	if (ino_i->i_size == size)
		r = EOK;
	else
		r = mfs_inode_shrink(mnode, ino_i->i_size - size);

	mfs_node_put(fn);
	return r;
}

static int
mfs_instance_get(service_id_t service_id, struct mfs_instance **instance)
{
	void *data;
	int rc;

	rc = fs_instance_get(service_id, &data);
	if (rc == EOK)
		*instance = (struct mfs_instance *) data;
	else {
		mfsdebug("instance not found\n");
	}

	return rc;
}

static bool
check_magic_number(uint16_t magic, bool *native,
		mfs_version_t *version, bool *longfilenames)
{
	bool rc = true;
	*longfilenames = false;

	if (magic == MFS_MAGIC_V1 || magic == MFS_MAGIC_V1R) {
		*native = magic == MFS_MAGIC_V1;
		*version = MFS_VERSION_V1;
	} else if (magic == MFS_MAGIC_V1L || magic == MFS_MAGIC_V1LR) {
		*native = magic == MFS_MAGIC_V1L;
		*version = MFS_VERSION_V1;
		*longfilenames = true;
	} else if (magic == MFS_MAGIC_V2 || magic == MFS_MAGIC_V2R) {
		*native = magic == MFS_MAGIC_V2;
		*version = MFS_VERSION_V2;
	} else if (magic == MFS_MAGIC_V2L || magic == MFS_MAGIC_V2LR) {
		*native = magic == MFS_MAGIC_V2L;
		*version = MFS_VERSION_V2;
		*longfilenames = true;
	} else if (magic == MFS_MAGIC_V3 || magic == MFS_MAGIC_V3R) {
		*native = magic == MFS_MAGIC_V3;
		*version = MFS_VERSION_V3;
	} else
		rc = false;

	return rc;
}

/** Filesystem sanity check
 *
 * @param Pointer to the MFS superblock.
 *
 * @return EOK on success, ENOTSUP otherwise.
 */
static int
mfs_check_sanity(struct mfs_sb_info *sbi)
{
	if (!is_power_of_two(sbi->block_size) ||
	    sbi->block_size < MFS_MIN_BLOCKSIZE ||
	    sbi->block_size > MFS_MAX_BLOCKSIZE)
		return ENOTSUP;
	else if (sbi->ibmap_blocks == 0 || sbi->zbmap_blocks == 0)
		return ENOTSUP;
	else if (sbi->ninodes == 0 || sbi->nzones == 0)
		return ENOTSUP;
	else if (sbi->firstdatazone == 0)
		return ENOTSUP;

	return EOK;
}

static int
mfs_close(service_id_t service_id, fs_index_t index)
{
	return 0;
}

static int
mfs_sync(service_id_t service_id, fs_index_t index)
{
	fs_node_t *fn = NULL;
	int rc = mfs_node_get(&fn, service_id, index);
	if (rc != EOK)
		return rc;
	if (!fn)
		return ENOENT;

	struct mfs_node *mnode = fn->data;
	mnode->ino_i->dirty = true;

	return mfs_node_put(fn);
}

/** Check if a given number is a power of two.
 *
 * @param n	The number to check.
 *
 * @return	true if it is a power of two, false otherwise.
 */
static bool
is_power_of_two(uint32_t n)
{
	if (n == 0)
		return false;

	return (n & (n - 1)) == 0;
}

static int
mfs_size_block(service_id_t service_id, uint32_t *size)
{
	struct mfs_instance *inst;
	int rc;

	rc = mfs_instance_get(service_id, &inst);
	if (rc != EOK)
		return rc;

	if (NULL == inst)
		return ENOENT;
	
	*size = inst->sbi->block_size;

	return EOK;
}

static int
mfs_total_block_count(service_id_t service_id, uint64_t *count)
{
	struct mfs_instance *inst;
	int rc;
	
	rc = mfs_instance_get(service_id, &inst);
	if (rc != EOK)
		return rc;

	if (NULL == inst)
		return ENOENT;
	
	*count = (uint64_t) MFS_BMAP_SIZE_BITS(inst->sbi, BMAP_ZONE);

	return EOK;
}

static int
mfs_free_block_count(service_id_t service_id, uint64_t *count)
{
	uint32_t block_free;
	
	struct mfs_instance *inst;
	int rc = mfs_instance_get(service_id, &inst);
	if (rc != EOK)
		return rc;

<<<<<<< HEAD
	struct mfs_sb_info *sbi = inst->sbi;

	if (!sbi->nfree_zones_valid) {
		/* The cached number of free zones is not valid,
		 * we need to scan the bitmap to retrieve the
		 * current value.
		 */

		rc = mfs_count_free_zones(inst, &block_free);
		if (rc != EOK)
			return rc;

		sbi->nfree_zones = block_free;
		sbi->nfree_zones_valid = true;
	}

	*count = sbi->nfree_zones;
=======
	rc = mfs_count_free_zones(inst, &block_free);
	*count = block_free;
>>>>>>> cc8044e9

	return rc;
}

vfs_out_ops_t mfs_ops = {
	.mounted = mfs_mounted,
	.unmounted = mfs_unmounted,
	.read = mfs_read,
	.write = mfs_write,
	.truncate = mfs_truncate,
	.close = mfs_close,
	.destroy = mfs_destroy,
	.sync = mfs_sync,
};

/**
 * @}
 */
<|MERGE_RESOLUTION|>--- conflicted
+++ resolved
@@ -1182,7 +1182,6 @@
 	if (rc != EOK)
 		return rc;
 
-<<<<<<< HEAD
 	struct mfs_sb_info *sbi = inst->sbi;
 
 	if (!sbi->nfree_zones_valid) {
@@ -1200,10 +1199,6 @@
 	}
 
 	*count = sbi->nfree_zones;
-=======
-	rc = mfs_count_free_zones(inst, &block_free);
-	*count = block_free;
->>>>>>> cc8044e9
 
 	return rc;
 }
