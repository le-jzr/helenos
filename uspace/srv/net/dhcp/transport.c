/*
 * Copyright (c) 2013 Jiri Svoboda
 * All rights reserved.
 *
 * Redistribution and use in source and binary forms, with or without
 * modification, are permitted provided that the following conditions
 * are met:
 *
 * - Redistributions of source code must retain the above copyright
 *   notice, this list of conditions and the following disclaimer.
 * - Redistributions in binary form must reproduce the above copyright
 *   notice, this list of conditions and the following disclaimer in the
 *   documentation and/or other materials provided with the distribution.
 * - The name of the author may not be used to endorse or promote products
 *   derived from this software without specific prior written permission.
 *
 * THIS SOFTWARE IS PROVIDED BY THE AUTHOR ``AS IS'' AND ANY EXPRESS OR
 * IMPLIED WARRANTIES, INCLUDING, BUT NOT LIMITED TO, THE IMPLIED WARRANTIES
 * OF MERCHANTABILITY AND FITNESS FOR A PARTICULAR PURPOSE ARE DISCLAIMED.
 * IN NO EVENT SHALL THE AUTHOR BE LIABLE FOR ANY DIRECT, INDIRECT,
 * INCIDENTAL, SPECIAL, EXEMPLARY, OR CONSEQUENTIAL DAMAGES (INCLUDING, BUT
 * NOT LIMITED TO, PROCUREMENT OF SUBSTITUTE GOODS OR SERVICES; LOSS OF USE,
 * DATA, OR PROFITS; OR BUSINESS INTERRUPTION) HOWEVER CAUSED AND ON ANY
 * THEORY OF LIABILITY, WHETHER IN CONTRACT, STRICT LIABILITY, OR TORT
 * (INCLUDING NEGLIGENCE OR OTHERWISE) ARISING IN ANY WAY OUT OF THE USE OF
 * THIS SOFTWARE, EVEN IF ADVISED OF THE POSSIBILITY OF SUCH DAMAGE.
 */

/** @addtogroup dhcp
 * @{
 */
/**
 * @file
 * @brief DHCP client
 */

#include <bitops.h>
#include <errno.h>
#include <inet/addr.h>
#include <inet/dnsr.h>
#include <inet/inetcfg.h>
#include <io/log.h>
#include <loc.h>
#include <stdio.h>
#include <stdlib.h>

#include "dhcp.h"
#include "dhcp_std.h"
#include "transport.h"

#define MAX_MSG_SIZE 1024
static uint8_t msgbuf[MAX_MSG_SIZE];

typedef struct {
	/** Message type */
	enum dhcp_msg_type msg_type;
	/** Offered address */
	inet_naddr_t oaddr;
	/** Server address */
	inet_addr_t srv_addr;
	/** Router address */
	inet_addr_t router;
	/** DNS server */
	inet_addr_t dns_server;
} dhcp_offer_t;

static void dhcp_recv_msg(udp_assoc_t *, udp_rmsg_t *);
static void dhcp_recv_err(udp_assoc_t *, udp_rerr_t *);
static void dhcp_link_state(udp_assoc_t *, udp_link_state_t);

static udp_cb_t dhcp_transport_cb = {
	.recv_msg = dhcp_recv_msg,
	.recv_err = dhcp_recv_err,
	.link_state = dhcp_link_state
};

int dhcp_send(dhcp_transport_t *dt, void *msg, size_t size)
{
	inet_ep_t ep;
	int rc;

	inet_ep_init(&ep);
	ep.port = dhcp_server_port;
	inet_addr_set(addr32_broadcast_all_hosts, &ep.addr);

	rc = udp_assoc_send_msg(dt->assoc, &ep, msg, size);
	if (rc != EOK) {
		log_msg(LOG_DEFAULT, LVL_ERROR, "Failed sending message");
		return rc;
	}

	return EOK;
}

static void dhcp_recv_msg(udp_assoc_t *assoc, udp_rmsg_t *rmsg)
{
	dhcp_transport_t *dt;
	size_t s;
	int rc;

<<<<<<< HEAD
	if (dt->fd < 0) {
		/* Terminated */
		return EIO;
	}

	src_addr_size = sizeof(src_addr);
	rc = recvfrom(dt->fd, msgbuf, MAX_MSG_SIZE, 0,
	    (struct sockaddr *)&src_addr, &src_addr_size);
	if (rc < 0) {
		log_msg(LOG_DEFAULT, LVL_ERROR, "recvfrom failed (%d)", rc);
		return rc;
=======
	log_msg(LOG_DEFAULT, LVL_NOTE, "dhcp_recv_msg()");

	dt = (dhcp_transport_t *)udp_assoc_userptr(assoc);
	s = udp_rmsg_size(rmsg);
	if (s > MAX_MSG_SIZE)
		s = MAX_MSG_SIZE; /* XXX */

	rc = udp_rmsg_read(rmsg, 0, msgbuf, s);
	if (rc != EOK) {
		log_msg(LOG_DEFAULT, LVL_ERROR, "Error receiving message.");
		return;
>>>>>>> c3f7d370
	}

	log_msg(LOG_DEFAULT, LVL_NOTE, "dhcp_recv_msg() - call recv_cb");
	dt->recv_cb(dt->cb_arg, msgbuf, s);
}

static void dhcp_recv_err(udp_assoc_t *assoc, udp_rerr_t *rerr)
{
	log_msg(LOG_DEFAULT, LVL_WARN, "Ignoring ICMP error");
}

static void dhcp_link_state(udp_assoc_t *assoc, udp_link_state_t ls)
{
	log_msg(LOG_DEFAULT, LVL_NOTE, "Link state change");
}

int dhcp_transport_init(dhcp_transport_t *dt, service_id_t link_id,
    dhcp_recv_cb_t recv_cb, void *arg)
{
	udp_t *udp = NULL;
	udp_assoc_t *assoc = NULL;
	inet_ep2_t epp;
	int rc;

	log_msg(LOG_DEFAULT, LVL_DEBUG, "dhcp_transport_init()");

	inet_ep2_init(&epp);
	epp.local.addr.version = ip_v4;
	epp.local.port = dhcp_client_port;
	epp.local_link = link_id;

	rc = udp_create(&udp);
	if (rc != EOK) {
		rc = EIO;
		goto error;
	}

	rc = udp_assoc_create(udp, &epp, &dhcp_transport_cb, dt, &assoc);
	if (rc != EOK) {
		rc = EIO;
		goto error;
	}

	dt->udp = udp;
	dt->assoc = assoc;
	dt->recv_cb = recv_cb;
	dt->cb_arg = arg;

	return EOK;
error:
	udp_assoc_destroy(assoc);
	udp_destroy(udp);
	return rc;
}

void dhcp_transport_fini(dhcp_transport_t *dt)
{
<<<<<<< HEAD
	closesocket(dt->fd);
	dt->fd = -1;
}

static int dhcp_recv_fibril(void *arg)
{
	dhcp_transport_t *dt = (dhcp_transport_t *)arg;
	void *msg;
	size_t size = (size_t) -1;
	int rc;

	while (true) {
		rc = dhcp_recv_msg(dt, &msg, &size);
		if (rc != EOK)
			break;

		assert(size != (size_t) -1);

		dt->recv_cb(dt->cb_arg, msg, size);
	}

	return EOK;
=======
	udp_assoc_destroy(dt->assoc);
	udp_destroy(dt->udp);
>>>>>>> c3f7d370
}

/** @}
 */<|MERGE_RESOLUTION|>--- conflicted
+++ resolved
@@ -98,19 +98,6 @@
 	size_t s;
 	int rc;
 
-<<<<<<< HEAD
-	if (dt->fd < 0) {
-		/* Terminated */
-		return EIO;
-	}
-
-	src_addr_size = sizeof(src_addr);
-	rc = recvfrom(dt->fd, msgbuf, MAX_MSG_SIZE, 0,
-	    (struct sockaddr *)&src_addr, &src_addr_size);
-	if (rc < 0) {
-		log_msg(LOG_DEFAULT, LVL_ERROR, "recvfrom failed (%d)", rc);
-		return rc;
-=======
 	log_msg(LOG_DEFAULT, LVL_NOTE, "dhcp_recv_msg()");
 
 	dt = (dhcp_transport_t *)udp_assoc_userptr(assoc);
@@ -122,7 +109,6 @@
 	if (rc != EOK) {
 		log_msg(LOG_DEFAULT, LVL_ERROR, "Error receiving message.");
 		return;
->>>>>>> c3f7d370
 	}
 
 	log_msg(LOG_DEFAULT, LVL_NOTE, "dhcp_recv_msg() - call recv_cb");
@@ -180,33 +166,8 @@
 
 void dhcp_transport_fini(dhcp_transport_t *dt)
 {
-<<<<<<< HEAD
-	closesocket(dt->fd);
-	dt->fd = -1;
-}
-
-static int dhcp_recv_fibril(void *arg)
-{
-	dhcp_transport_t *dt = (dhcp_transport_t *)arg;
-	void *msg;
-	size_t size = (size_t) -1;
-	int rc;
-
-	while (true) {
-		rc = dhcp_recv_msg(dt, &msg, &size);
-		if (rc != EOK)
-			break;
-
-		assert(size != (size_t) -1);
-
-		dt->recv_cb(dt->cb_arg, msg, size);
-	}
-
-	return EOK;
-=======
 	udp_assoc_destroy(dt->assoc);
 	udp_destroy(dt->udp);
->>>>>>> c3f7d370
 }
 
 /** @}
