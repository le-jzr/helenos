/*
 * Copyright (c) 2008 Lukas Mejdrech
 * Copyright (c) 2012 Jiri Svoboda
 * All rights reserved.
 *
 * Redistribution and use in source and binary forms, with or without
 * modification, are permitted provided that the following conditions
 * are met:
 *
 * - Redistributions of source code must retain the above copyright
 *   notice, this list of conditions and the following disclaimer.
 * - Redistributions in binary form must reproduce the above copyright
 *   notice, this list of conditions and the following disclaimer in the
 *   documentation and/or other materials provided with the distribution.
 * - The name of the author may not be used to endorse or promote products
 *   derived from this software without specific prior written permission.
 *
 * THIS SOFTWARE IS PROVIDED BY THE AUTHOR ``AS IS'' AND ANY EXPRESS OR
 * IMPLIED WARRANTIES, INCLUDING, BUT NOT LIMITED TO, THE IMPLIED WARRANTIES
 * OF MERCHANTABILITY AND FITNESS FOR A PARTICULAR PURPOSE ARE DISCLAIMED.
 * IN NO EVENT SHALL THE AUTHOR BE LIABLE FOR ANY DIRECT, INDIRECT,
 * INCIDENTAL, SPECIAL, EXEMPLARY, OR CONSEQUENTIAL DAMAGES (INCLUDING, BUT
 * NOT LIMITED TO, PROCUREMENT OF SUBSTITUTE GOODS OR SERVICES; LOSS OF USE,
 * DATA, OR PROFITS; OR BUSINESS INTERRUPTION) HOWEVER CAUSED AND ON ANY
 * THEORY OF LIABILITY, WHETHER IN CONTRACT, STRICT LIABILITY, OR TORT
 * (INCLUDING NEGLIGENCE OR OTHERWISE) ARISING IN ANY WAY OUT OF THE USE OF
 * THIS SOFTWARE, EVEN IF ADVISED OF THE POSSIBILITY OF SUCH DAMAGE.
 */

/** @addtogroup udp
 * @{
 */

/**
 * @file Socket provider
 */

#include <async.h>
#include <byteorder.h>
#include <errno.h>
#include <inet/inet.h>
#include <io/log.h>
#include <ipc/services.h>
#include <ipc/socket.h>
#include <net/socket.h>
#include <ns.h>

#include "sock.h"
#include "std.h"
#include "udp_type.h"
#include "ucall.h"

/** Free ports pool start. */
#define UDP_FREE_PORTS_START		1025

/** Free ports pool end. */
#define UDP_FREE_PORTS_END		65535

static int last_used_port = UDP_FREE_PORTS_START - 1;
static socket_ports_t gsock;

static void udp_sock_connection(ipc_callid_t iid, ipc_call_t *icall, void *arg);
static int udp_sock_recv_fibril(void *arg);

int udp_sock_init(void)
{
	socket_ports_initialize(&gsock);
	
	async_set_client_connection(udp_sock_connection);
	
	int rc = service_register(SERVICE_UDP);
	if (rc != EOK)
		return EEXIST;
	
	return EOK;
}

static void udp_free_sock_data(socket_core_t *sock_core)
{
	udp_sockdata_t *socket;

	socket = (udp_sockdata_t *)sock_core->specific_data;
	(void)socket;

	/* XXX We need to force the receive fibril to quit */
}

static void udp_sock_notify_data(socket_core_t *sock_core)
{
	log_msg(LOG_DEFAULT, LVL_DEBUG, "udp_sock_notify_data(%d)", sock_core->socket_id);
	async_exch_t *exch = async_exchange_begin(sock_core->sess);
	async_msg_5(exch, NET_SOCKET_RECEIVED, (sysarg_t)sock_core->socket_id,
	    UDP_FRAGMENT_SIZE, 0, 0, 1);
	async_exchange_end(exch);
}

static void udp_sock_socket(udp_client_t *client, ipc_callid_t callid, ipc_call_t call)
{
	udp_sockdata_t *sock;
	socket_core_t *sock_core;
	int sock_id;
	int rc;
	ipc_call_t answer;

	log_msg(LOG_DEFAULT, LVL_DEBUG, "udp_sock_socket()");
	sock = calloc(1, sizeof(udp_sockdata_t));
	if (sock == NULL) {
		async_answer_0(callid, ENOMEM);
		return;
	}

	fibril_mutex_initialize(&sock->lock);
	sock->client = client;

	sock->recv_buffer_used = 0;
	sock->recv_error = UDP_EOK;
	fibril_mutex_initialize(&sock->recv_buffer_lock);
	fibril_condvar_initialize(&sock->recv_buffer_cv);

	rc = udp_uc_create(&sock->assoc);
	if (rc != EOK) {
		free(sock);
		async_answer_0(callid, rc);
		return;
	}

	sock->recv_fibril = fibril_create(udp_sock_recv_fibril, sock);
	if (sock->recv_fibril == 0) {
		udp_uc_destroy(sock->assoc);
		free(sock);
		async_answer_0(callid, ENOMEM);
		return;
	}

	sock_id = SOCKET_GET_SOCKET_ID(call);
	rc = socket_create(&client->sockets, client->sess, sock, &sock_id);
	if (rc != EOK) {
		fibril_destroy(sock->recv_fibril);
		udp_uc_destroy(sock->assoc);
		free(sock);
		async_answer_0(callid, rc);
		return;
	}

	fibril_add_ready(sock->recv_fibril);

	sock_core = socket_cores_find(&client->sockets, sock_id);
	assert(sock_core != NULL);
	sock->sock_core = sock_core;
	
	SOCKET_SET_SOCKET_ID(answer, sock_id);

	SOCKET_SET_DATA_FRAGMENT_SIZE(answer, UDP_FRAGMENT_SIZE);
	SOCKET_SET_HEADER_SIZE(answer, sizeof(udp_header_t));
	async_answer_3(callid, EOK, IPC_GET_ARG1(answer),
	    IPC_GET_ARG2(answer), IPC_GET_ARG3(answer));
}

static void udp_sock_bind(udp_client_t *client, ipc_callid_t callid, ipc_call_t call)
{
	int rc;
	struct sockaddr_in *addr;
	size_t addr_size;
	socket_core_t *sock_core;
	udp_sockdata_t *socket;
	udp_sock_t fsock;
	udp_error_t urc;

	log_msg(LOG_DEFAULT, LVL_DEBUG, "udp_sock_bind()");
	log_msg(LOG_DEFAULT, LVL_DEBUG, " - async_data_write_accept");

	addr = NULL;

	rc = async_data_write_accept((void **) &addr, false, 0, 0, 0, &addr_size);
	if (rc != EOK) {
		async_answer_0(callid, rc);
		goto out;
	}

	log_msg(LOG_DEFAULT, LVL_DEBUG, " - call socket_bind");
	rc = socket_bind(&client->sockets, &gsock, SOCKET_GET_SOCKET_ID(call),
	    addr, addr_size, UDP_FREE_PORTS_START, UDP_FREE_PORTS_END,
	    last_used_port);
	if (rc != EOK) {
		async_answer_0(callid, rc);
		goto out;
	}

	if (addr_size != sizeof(struct sockaddr_in)) {
		async_answer_0(callid, EINVAL);
		goto out;
	}

	log_msg(LOG_DEFAULT, LVL_DEBUG, " - call socket_cores_find");
	sock_core = socket_cores_find(&client->sockets, SOCKET_GET_SOCKET_ID(call));
	if (sock_core == NULL) {
		async_answer_0(callid, ENOENT);
		goto out;
	}

	socket = (udp_sockdata_t *)sock_core->specific_data;

	fsock.addr.ipv4 = uint32_t_be2host(addr->sin_addr.s_addr);
	fsock.port = sock_core->port;
	urc = udp_uc_set_local(socket->assoc, &fsock);

	switch (urc) {
	case UDP_EOK:
		rc = EOK;
		break;
/*	case TCP_ENOTEXIST:
		rc = ENOTCONN;
		break;
	case TCP_ECLOSING:
		rc = ENOTCONN;
		break;
	case TCP_ERESET:
		rc = ECONNABORTED;
		break;*/
	default:
		assert(false);
	}

	log_msg(LOG_DEFAULT, LVL_DEBUG, " - success");
	async_answer_0(callid, rc);
out:
	if (addr != NULL)
		free(addr);
}

static void udp_sock_listen(udp_client_t *client, ipc_callid_t callid, ipc_call_t call)
{
	log_msg(LOG_DEFAULT, LVL_DEBUG, "udp_sock_listen()");
	async_answer_0(callid, ENOTSUP);
}

static void udp_sock_connect(udp_client_t *client, ipc_callid_t callid, ipc_call_t call)
{
	log_msg(LOG_DEFAULT, LVL_DEBUG, "udp_sock_connect()");
	async_answer_0(callid, ENOTSUP);
}

static void udp_sock_accept(udp_client_t *client, ipc_callid_t callid, ipc_call_t call)
{
	log_msg(LOG_DEFAULT, LVL_DEBUG, "udp_sock_accept()");
	async_answer_0(callid, ENOTSUP);
}

static void udp_sock_sendto(udp_client_t *client, ipc_callid_t callid, ipc_call_t call)
{
	int socket_id;
	int fragments;
	int index;
	struct sockaddr_in *addr;
	size_t addr_size;
	socket_core_t *sock_core;
	udp_sockdata_t *socket;
	udp_sock_t fsock, *fsockp;
	ipc_call_t answer;
	ipc_callid_t wcallid;
	size_t length;
	uint8_t buffer[UDP_FRAGMENT_SIZE];
	udp_error_t urc;
	int rc;

	log_msg(LOG_DEFAULT, LVL_DEBUG, "udp_sock_send()");

	addr = NULL;

	if (IPC_GET_IMETHOD(call) == NET_SOCKET_SENDTO) {
		rc = async_data_write_accept((void **) &addr, false,
		    0, 0, 0, &addr_size);
		if (rc != EOK) {
			async_answer_0(callid, rc);
			goto out;
		}

		if (addr_size != sizeof(struct sockaddr_in)) {
			async_answer_0(callid, EINVAL);
			goto out;
		}

		fsock.addr.ipv4 = uint32_t_be2host(addr->sin_addr.s_addr);
		fsock.port = uint16_t_be2host(addr->sin_port);
		fsockp = &fsock;
	} else {
		fsockp = NULL;
	}

	socket_id = SOCKET_GET_SOCKET_ID(call);
	fragments = SOCKET_GET_DATA_FRAGMENTS(call);
	SOCKET_GET_FLAGS(call);

	sock_core = socket_cores_find(&client->sockets, socket_id);
	if (sock_core == NULL) {
		async_answer_0(callid, ENOTSOCK);
		goto out;
	}

	if (sock_core->port == 0) {
		/* Implicitly bind socket to port */
		rc = socket_bind(&client->sockets, &gsock, SOCKET_GET_SOCKET_ID(call),
		    addr, addr_size, UDP_FREE_PORTS_START, UDP_FREE_PORTS_END,
		    last_used_port);
		if (rc != EOK) {
			async_answer_0(callid, rc);
			goto out;
		}
	}

	socket = (udp_sockdata_t *)sock_core->specific_data;
	fibril_mutex_lock(&socket->lock);

	if (socket->assoc->ident.local.addr.ipv4 == UDP_IPV4_ANY) {
		/* Determine local IP address */
		inet_addr_t loc_addr, rem_addr;

		rem_addr.ipv4 = fsockp ? fsock.addr.ipv4 :
		    socket->assoc->ident.foreign.addr.ipv4;

		rc = inet_get_srcaddr(&rem_addr, 0, &loc_addr);
		if (rc != EOK) {
			fibril_mutex_unlock(&socket->lock);
			async_answer_0(callid, rc);
			log_msg(LOG_DEFAULT, LVL_DEBUG, "udp_sock_sendto: Failed to "
			    "determine local address.");
			return;
		}

		socket->assoc->ident.local.addr.ipv4 = loc_addr.ipv4;
		log_msg(LOG_DEFAULT, LVL_DEBUG, "Local IP address is %x",
		    socket->assoc->ident.local.addr.ipv4);
	}


	assert(socket->assoc != NULL);

	for (index = 0; index < fragments; index++) {
		if (!async_data_write_receive(&wcallid, &length)) {
			fibril_mutex_unlock(&socket->lock);
			async_answer_0(callid, EINVAL);
			goto out;
		}

		if (length > UDP_FRAGMENT_SIZE)
			length = UDP_FRAGMENT_SIZE;

		rc = async_data_write_finalize(wcallid, buffer, length);
		if (rc != EOK) {
			fibril_mutex_unlock(&socket->lock);
			async_answer_0(callid, rc);
			goto out;
		}

		urc = udp_uc_send(socket->assoc, fsockp, buffer, length, 0);

		switch (urc) {
		case UDP_EOK:
			rc = EOK;
			break;
		case UDP_ENORES:
			rc = ENOTCONN;
			break;
		case UDP_EUNSPEC:
			rc = EINVAL;
			break;
		case UDP_ENOROUTE:
			rc = EIO;
			break;
		default:
			assert(false);
		}

		if (rc != EOK) {
			fibril_mutex_unlock(&socket->lock);
			async_answer_0(callid, rc);
			goto out;
		}
	}
	
	IPC_SET_ARG1(answer, 0);
	SOCKET_SET_DATA_FRAGMENT_SIZE(answer, UDP_FRAGMENT_SIZE);
	async_answer_2(callid, EOK, IPC_GET_ARG1(answer),
	    IPC_GET_ARG2(answer));
	fibril_mutex_unlock(&socket->lock);
	
out:
	if (addr != NULL)
		free(addr);
}

static void udp_sock_recvfrom(udp_client_t *client, ipc_callid_t callid, ipc_call_t call)
{
	int socket_id;
	int flags;
	size_t addr_length, length;
	socket_core_t *sock_core;
	udp_sockdata_t *socket;
	ipc_call_t answer;
	ipc_callid_t rcallid;
	size_t data_len;
	udp_error_t urc;
	udp_sock_t rsock;
	struct sockaddr_in addr;
	int rc;

	log_msg(LOG_DEFAULT, LVL_DEBUG, "%p: udp_sock_recv[from]()", client);

	socket_id = SOCKET_GET_SOCKET_ID(call);
	flags = SOCKET_GET_FLAGS(call);

	sock_core = socket_cores_find(&client->sockets, socket_id);
	if (sock_core == NULL) {
		async_answer_0(callid, ENOTSOCK);
		return;
	}

	socket = (udp_sockdata_t *)sock_core->specific_data;
	fibril_mutex_lock(&socket->lock);

	if (socket->assoc == NULL) {
		fibril_mutex_unlock(&socket->lock);
		async_answer_0(callid, ENOTCONN);
		return;
	}

	(void)flags;

	log_msg(LOG_DEFAULT, LVL_DEBUG, "udp_sock_recvfrom(): lock recv_buffer lock");
	fibril_mutex_lock(&socket->recv_buffer_lock);
	while (socket->recv_buffer_used == 0 && socket->recv_error == UDP_EOK) {
		log_msg(LOG_DEFAULT, LVL_DEBUG, "udp_sock_recvfrom(): wait for cv");
		fibril_condvar_wait(&socket->recv_buffer_cv,
		    &socket->recv_buffer_lock);
	}

	log_msg(LOG_DEFAULT, LVL_DEBUG, "Got data in sock recv_buffer");

	rsock = socket->recv_fsock;
	data_len = socket->recv_buffer_used;
	urc = socket->recv_error;

	log_msg(LOG_DEFAULT, LVL_DEBUG, "**** recv data_len=%zu", data_len);

	switch (urc) {
	case UDP_EOK:
		rc = EOK;
		break;
/*	case TCP_ENOTEXIST:
	case TCP_ECLOSING:
		rc = ENOTCONN;
		break;
	case TCP_ERESET:
		rc = ECONNABORTED;
		break;*/
	default:
		assert(false);
	}

	log_msg(LOG_DEFAULT, LVL_DEBUG, "**** udp_uc_receive -> %d", rc);
	if (rc != EOK) {
		fibril_mutex_unlock(&socket->recv_buffer_lock);
		fibril_mutex_unlock(&socket->lock);
		async_answer_0(callid, rc);
		return;
	}

	if (IPC_GET_IMETHOD(call) == NET_SOCKET_RECVFROM) {
		/* Fill addr */
		addr.sin_family = AF_INET;
		addr.sin_addr.s_addr = host2uint32_t_be(rsock.addr.ipv4);
		addr.sin_port = host2uint16_t_be(rsock.port);

		log_msg(LOG_DEFAULT, LVL_DEBUG, "addr read receive");
		if (!async_data_read_receive(&rcallid, &addr_length)) {
			fibril_mutex_unlock(&socket->recv_buffer_lock);
			fibril_mutex_unlock(&socket->lock);
			async_answer_0(callid, EINVAL);
			return;
		}

		if (addr_length > sizeof(addr))
			addr_length = sizeof(addr);

		log_msg(LOG_DEFAULT, LVL_DEBUG, "addr read finalize");
		rc = async_data_read_finalize(rcallid, &addr, addr_length);
		if (rc != EOK) {
			fibril_mutex_unlock(&socket->recv_buffer_lock);
			fibril_mutex_unlock(&socket->lock);
			async_answer_0(callid, EINVAL);
			return;
		}
	}

	log_msg(LOG_DEFAULT, LVL_DEBUG, "data read receive");
	if (!async_data_read_receive(&rcallid, &length)) {
		fibril_mutex_unlock(&socket->recv_buffer_lock);
		fibril_mutex_unlock(&socket->lock);
		async_answer_0(callid, EINVAL);
		return;
	}

	if (length > data_len)
		length = data_len;

	log_msg(LOG_DEFAULT, LVL_DEBUG, "data read finalize");
	rc = async_data_read_finalize(rcallid, socket->recv_buffer, length);

	if (length < data_len && rc == EOK)
		rc = EOVERFLOW;

	log_msg(LOG_DEFAULT, LVL_DEBUG, "read_data_length <- %zu", length);
	IPC_SET_ARG2(answer, 0);
	SOCKET_SET_READ_DATA_LENGTH(answer, length);
	SOCKET_SET_ADDRESS_LENGTH(answer, sizeof(addr));
	async_answer_3(callid, EOK, IPC_GET_ARG1(answer),
	    IPC_GET_ARG2(answer), IPC_GET_ARG3(answer));

	socket->recv_buffer_used = 0;

	fibril_condvar_broadcast(&socket->recv_buffer_cv);
	fibril_mutex_unlock(&socket->recv_buffer_lock);
	fibril_mutex_unlock(&socket->lock);
}

static void udp_sock_close(udp_client_t *client, ipc_callid_t callid, ipc_call_t call)
{
	int socket_id;
	socket_core_t *sock_core;
	udp_sockdata_t *socket;
	int rc;

<<<<<<< HEAD
	log_msg(LVL_DEBUG, "udp_sock_close()");
=======
	log_msg(LOG_DEFAULT, LVL_DEBUG, "tcp_sock_close()");
>>>>>>> d1538a1f
	socket_id = SOCKET_GET_SOCKET_ID(call);

	sock_core = socket_cores_find(&client->sockets, socket_id);
	if (sock_core == NULL) {
		async_answer_0(callid, ENOTSOCK);
		return;
	}

	socket = (udp_sockdata_t *)sock_core->specific_data;
	fibril_mutex_lock(&socket->lock);

	fibril_mutex_lock(&socket->recv_buffer_lock);
	log_msg(LVL_DEBUG, "udp_sock_close - set socket->sock_core = NULL");
	socket->sock_core = NULL;
	fibril_mutex_unlock(&socket->recv_buffer_lock);

	udp_uc_reset(socket->assoc);

	rc = socket_destroy(NULL, socket_id, &client->sockets, &gsock,
	    udp_free_sock_data);
	if (rc != EOK) {
		log_msg(LVL_DEBUG, "udp_sock_close - socket_destroy failed");
		fibril_mutex_unlock(&socket->lock);
		async_answer_0(callid, rc);
		return;
	}

	log_msg(LVL_DEBUG, "udp_sock_close - broadcast recv_buffer_cv");
	fibril_condvar_broadcast(&socket->recv_buffer_cv);

	fibril_mutex_unlock(&socket->lock);
	async_answer_0(callid, EOK);
}

static void udp_sock_getsockopt(udp_client_t *client, ipc_callid_t callid, ipc_call_t call)
{
	log_msg(LOG_DEFAULT, LVL_DEBUG, "udp_sock_getsockopt()");
	async_answer_0(callid, ENOTSUP);
}

static void udp_sock_setsockopt(udp_client_t *client, ipc_callid_t callid, ipc_call_t call)
{
	log_msg(LOG_DEFAULT, LVL_DEBUG, "udp_sock_setsockopt()");
	async_answer_0(callid, ENOTSUP);
}

static int udp_sock_recv_fibril(void *arg)
{
	udp_sockdata_t *sock = (udp_sockdata_t *)arg;
	udp_error_t urc;
	xflags_t xflags;
	size_t rcvd;

	log_msg(LOG_DEFAULT, LVL_DEBUG, "udp_sock_recv_fibril()");

	fibril_mutex_lock(&sock->recv_buffer_lock);

	while (true) {
<<<<<<< HEAD
		log_msg(LVL_DEBUG, "[] wait for rcv buffer empty()");
		while (sock->recv_buffer_used != 0 && sock->sock_core != NULL) {
=======
		log_msg(LOG_DEFAULT, LVL_DEBUG, "[] wait for rcv buffer empty()");
		fibril_mutex_lock(&sock->recv_buffer_lock);
		while (sock->recv_buffer_used != 0) {
>>>>>>> d1538a1f
			fibril_condvar_wait(&sock->recv_buffer_cv,
			    &sock->recv_buffer_lock);
		}

		log_msg(LOG_DEFAULT, LVL_DEBUG, "[] call udp_uc_receive()");
		urc = udp_uc_receive(sock->assoc, sock->recv_buffer,
		    UDP_FRAGMENT_SIZE, &rcvd, &xflags, &sock->recv_fsock);
		sock->recv_error = urc;

		log_msg(LVL_DEBUG, "[] udp_uc_receive -> %d", urc);

		if (sock->sock_core != NULL)
			udp_sock_notify_data(sock->sock_core);

		if (urc != UDP_EOK) {
			log_msg(LVL_DEBUG, "[] urc != UDP_EOK, break");
			fibril_condvar_broadcast(&sock->recv_buffer_cv);
			break;
		}

		log_msg(LOG_DEFAULT, LVL_DEBUG, "[] got data - broadcast recv_buffer_cv");

		sock->recv_buffer_used = rcvd;
		fibril_condvar_broadcast(&sock->recv_buffer_cv);
	}

	log_msg(LVL_DEBUG, "udp_sock_recv_fibril() exited loop");
	fibril_mutex_unlock(&sock->recv_buffer_lock);
	udp_uc_destroy(sock->assoc);

	log_msg(LVL_DEBUG, "udp_sock_recv_fibril() terminated");

	return 0;
}

static void udp_sock_connection(ipc_callid_t iid, ipc_call_t *icall, void *arg)
{
	ipc_callid_t callid;
	ipc_call_t call;
	udp_client_t client;

	/* Accept the connection */
	async_answer_0(iid, EOK);

	client.sess = async_callback_receive(EXCHANGE_SERIALIZE);
	socket_cores_initialize(&client.sockets);

	while (true) {
		log_msg(LOG_DEFAULT, LVL_DEBUG, "udp_sock_connection: wait");
		callid = async_get_call(&call);
		if (!IPC_GET_IMETHOD(call))
			break;

		log_msg(LOG_DEFAULT, LVL_DEBUG, "udp_sock_connection: METHOD=%d",
		    (int)IPC_GET_IMETHOD(call));

		switch (IPC_GET_IMETHOD(call)) {
		case NET_SOCKET:
			udp_sock_socket(&client, callid, call);
			break;
		case NET_SOCKET_BIND:
			udp_sock_bind(&client, callid, call);
			break;
		case NET_SOCKET_LISTEN:
			udp_sock_listen(&client, callid, call);
			break;
		case NET_SOCKET_CONNECT:
			udp_sock_connect(&client, callid, call);
			break;
		case NET_SOCKET_ACCEPT:
			udp_sock_accept(&client, callid, call);
			break;
		case NET_SOCKET_SEND:
		case NET_SOCKET_SENDTO:
			udp_sock_sendto(&client, callid, call);
			break;
		case NET_SOCKET_RECV:
		case NET_SOCKET_RECVFROM:
			udp_sock_recvfrom(&client, callid, call);
			break;
		case NET_SOCKET_CLOSE:
			udp_sock_close(&client, callid, call);
			break;
		case NET_SOCKET_GETSOCKOPT:
			udp_sock_getsockopt(&client, callid, call);
			break;
		case NET_SOCKET_SETSOCKOPT:
			udp_sock_setsockopt(&client, callid, call);
			break;
		default:
			async_answer_0(callid, ENOTSUP);
			break;
		}
	}

	/* Clean up */
	log_msg(LOG_DEFAULT, LVL_DEBUG, "udp_sock_connection: Clean up");
	async_hangup(client.sess);
	socket_cores_release(NULL, &client.sockets, &gsock, udp_free_sock_data);
}

/**
 * @}
 */<|MERGE_RESOLUTION|>--- conflicted
+++ resolved
@@ -530,11 +530,7 @@
 	udp_sockdata_t *socket;
 	int rc;
 
-<<<<<<< HEAD
-	log_msg(LVL_DEBUG, "udp_sock_close()");
-=======
 	log_msg(LOG_DEFAULT, LVL_DEBUG, "tcp_sock_close()");
->>>>>>> d1538a1f
 	socket_id = SOCKET_GET_SOCKET_ID(call);
 
 	sock_core = socket_cores_find(&client->sockets, socket_id);
@@ -547,7 +543,7 @@
 	fibril_mutex_lock(&socket->lock);
 
 	fibril_mutex_lock(&socket->recv_buffer_lock);
-	log_msg(LVL_DEBUG, "udp_sock_close - set socket->sock_core = NULL");
+	log_msg(LOG_DEFAULT, LVL_DEBUG, "udp_sock_close - set socket->sock_core = NULL");
 	socket->sock_core = NULL;
 	fibril_mutex_unlock(&socket->recv_buffer_lock);
 
@@ -556,13 +552,13 @@
 	rc = socket_destroy(NULL, socket_id, &client->sockets, &gsock,
 	    udp_free_sock_data);
 	if (rc != EOK) {
-		log_msg(LVL_DEBUG, "udp_sock_close - socket_destroy failed");
+		log_msg(LOG_DEFAULT, LVL_DEBUG, "udp_sock_close - socket_destroy failed");
 		fibril_mutex_unlock(&socket->lock);
 		async_answer_0(callid, rc);
 		return;
 	}
 
-	log_msg(LVL_DEBUG, "udp_sock_close - broadcast recv_buffer_cv");
+	log_msg(LOG_DEFAULT, LVL_DEBUG, "udp_sock_close - broadcast recv_buffer_cv");
 	fibril_condvar_broadcast(&socket->recv_buffer_cv);
 
 	fibril_mutex_unlock(&socket->lock);
@@ -593,14 +589,8 @@
 	fibril_mutex_lock(&sock->recv_buffer_lock);
 
 	while (true) {
-<<<<<<< HEAD
-		log_msg(LVL_DEBUG, "[] wait for rcv buffer empty()");
+		log_msg(LOG_DEFAULT, LVL_DEBUG, "[] wait for rcv buffer empty()");
 		while (sock->recv_buffer_used != 0 && sock->sock_core != NULL) {
-=======
-		log_msg(LOG_DEFAULT, LVL_DEBUG, "[] wait for rcv buffer empty()");
-		fibril_mutex_lock(&sock->recv_buffer_lock);
-		while (sock->recv_buffer_used != 0) {
->>>>>>> d1538a1f
 			fibril_condvar_wait(&sock->recv_buffer_cv,
 			    &sock->recv_buffer_lock);
 		}
@@ -610,13 +600,13 @@
 		    UDP_FRAGMENT_SIZE, &rcvd, &xflags, &sock->recv_fsock);
 		sock->recv_error = urc;
 
-		log_msg(LVL_DEBUG, "[] udp_uc_receive -> %d", urc);
+		log_msg(LOG_DEFAULT, LVL_DEBUG, "[] udp_uc_receive -> %d", urc);
 
 		if (sock->sock_core != NULL)
 			udp_sock_notify_data(sock->sock_core);
 
 		if (urc != UDP_EOK) {
-			log_msg(LVL_DEBUG, "[] urc != UDP_EOK, break");
+			log_msg(LOG_DEFAULT, LVL_DEBUG, "[] urc != UDP_EOK, break");
 			fibril_condvar_broadcast(&sock->recv_buffer_cv);
 			break;
 		}
@@ -627,11 +617,11 @@
 		fibril_condvar_broadcast(&sock->recv_buffer_cv);
 	}
 
-	log_msg(LVL_DEBUG, "udp_sock_recv_fibril() exited loop");
+	log_msg(LOG_DEFAULT, LVL_DEBUG, "udp_sock_recv_fibril() exited loop");
 	fibril_mutex_unlock(&sock->recv_buffer_lock);
 	udp_uc_destroy(sock->assoc);
 
-	log_msg(LVL_DEBUG, "udp_sock_recv_fibril() terminated");
+	log_msg(LOG_DEFAULT, LVL_DEBUG, "udp_sock_recv_fibril() terminated");
 
 	return 0;
 }
