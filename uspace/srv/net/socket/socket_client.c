--- conflicted
+++ resolved
@@ -576,20 +576,13 @@
 	fibril_mutex_lock(&socket->accept_lock);
 	// wait for an accepted socket
 	++ socket->blocked;
-<<<<<<< HEAD
 	while(dyn_fifo_value(&socket->accepted) <= 0){
 		fibril_rwlock_write_unlock(&socket_globals.lock);
 		fibril_condvar_wait(&socket->accept_signal, &socket->accept_lock);
+		// drop the accept lock to avoid deadlock
+		fibril_mutex_unlock(&socket->accept_lock);
 		fibril_rwlock_write_lock(&socket_globals.lock);
-=======
-	while( dyn_fifo_value( & socket->accepted ) <= 0 ){
-		fibril_rwlock_write_unlock( & socket_globals.lock );
-		fibril_condvar_wait( & socket->accept_signal, & socket->accept_lock );
-		// drop the accept lock to avoid deadlock
-		fibril_mutex_unlock( & socket->accept_lock );
-		fibril_rwlock_write_lock( & socket_globals.lock );
-		fibril_mutex_lock( & socket->accept_lock );
->>>>>>> b5cbff48
+		fibril_mutex_lock(&socket->accept_lock);
 	}
 	-- socket->blocked;
 
@@ -807,20 +800,13 @@
 	fibril_mutex_lock(&socket->receive_lock);
 	// wait for a received packet
 	++ socket->blocked;
-<<<<<<< HEAD
 	while((result = dyn_fifo_value(&socket->received)) <= 0){
 		fibril_rwlock_read_unlock(&socket_globals.lock);
 		fibril_condvar_wait(&socket->receive_signal, &socket->receive_lock);
+		// drop the receive lock to avoid deadlock
+		fibril_mutex_unlock(&socket->receive_lock);
 		fibril_rwlock_read_lock(&socket_globals.lock);
-=======
-	while(( result = dyn_fifo_value( & socket->received )) <= 0 ){
-		fibril_rwlock_read_unlock( & socket_globals.lock );
-		fibril_condvar_wait( & socket->receive_signal, & socket->receive_lock );
-		// drop the receive lock to avoid deadlock
-		fibril_mutex_unlock( & socket->receive_lock );
-		fibril_rwlock_read_lock( & socket_globals.lock );
-		fibril_mutex_lock( & socket->receive_lock );
->>>>>>> b5cbff48
+		fibril_mutex_lock(&socket->receive_lock);
 	}
 	-- socket->blocked;
 	fragments = (size_t) result;
