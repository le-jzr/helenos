/*
 * Copyright (c) 2011 Jan Vesely
 * All rights reserved.
 *
 * Redistribution and use in source and binary forms, with or without
 * modification, are permitted provided that the following conditions
 * are met:
 *
 * - Redistributions of source code must retain the above copyright
 *   notice, this list of conditions and the following disclaimer.
 * - Redistributions in binary form must reproduce the above copyright
 *   notice, this list of conditions and the following disclaimer in the
 *   documentation and/or other materials provided with the distribution.
 * - The name of the author may not be used to endorse or promote products
 *   derived from this software without specific prior written permission.
 *
 * THIS SOFTWARE IS PROVIDED BY THE AUTHOR ``AS IS'' AND ANY EXPRESS OR
 * IMPLIED WARRANTIES, INCLUDING, BUT NOT LIMITED TO, THE IMPLIED WARRANTIES
 * OF MERCHANTABILITY AND FITNESS FOR A PARTICULAR PURPOSE ARE DISCLAIMED.
 * IN NO EVENT SHALL THE AUTHOR BE LIABLE FOR ANY DIRECT, INDIRECT,
 * INCIDENTAL, SPECIAL, EXEMPLARY, OR CONSEQUENTIAL DAMAGES (INCLUDING, BUT
 * NOT LIMITED TO, PROCUREMENT OF SUBSTITUTE GOODS OR SERVICES; LOSS OF USE,
 * DATA, OR PROFITS; OR BUSINESS INTERRUPTION) HOWEVER CAUSED AND ON ANY
 * THEORY OF LIABILITY, WHETHER IN CONTRACT, STRICT LIABILITY, OR TORT
 * (INCLUDING NEGLIGENCE OR OTHERWISE) ARISING IN ANY WAY OUT OF THE USE OF
 * THIS SOFTWARE, EVEN IF ADVISED OF THE POSSIBILITY OF SUCH DAMAGE.
 */

/** @addtogroup drvusbohci
 * @{
 */
/** @file
 * @brief OHCI driver
 */

#include <errno.h>
#include <str_error.h>
#include <ddf/interrupt.h>
#include <usb/usb.h>
#include <usb/debug.h>

#include <usb/host/ddf_helpers.h>

#include "ohci.h"
#include "res.h"
#include "hc.h"



/** IRQ handling callback, identifies device
 *
 * @param[in] dev DDF instance of the device to use.
 * @param[in] iid (Unused).
 * @param[in] call Pointer to the call that represents interrupt.
 */
static void irq_handler(ddf_dev_t *dev, ipc_callid_t iid, ipc_call_t *call)
{
	assert(dev);
	hcd_t *hcd = dev_to_hcd(dev);
	if (!hcd || !hcd->private_data) {
		usb_log_warning("Interrupt on device that is not ready.\n");
		return;
	}

	const uint16_t status = IPC_GET_ARG1(*call);
	hc_interrupt(hcd->private_data, status);
}

/** Initialize hc and rh ddf structures and their respective drivers.
 *
 * @param[in] device DDF instance of the device to use.
 * @param[in] instance OHCI structure to use.
 *
 * This function does all the preparatory work for hc and rh drivers:
 *  - gets device hw resources
 *  - disables OHCI legacy support
 *  - asks for interrupt
 *  - registers interrupt handler
 */
int device_setup_ohci(ddf_dev_t *device)
{
#define CHECK_RET_RETURN(ret, message...) \
if (ret != EOK) { \
	usb_log_error(message); \
	return ret; \
}

	addr_range_t regs;
	int irq = 0;

<<<<<<< HEAD
	int ret = get_my_registers(device, &reg_base, &reg_size, &irq);
	CHECK_RET_RETURN(ret, "Failed to get register memory addresses for %"
	    PRIun ": %s.\n", ddf_dev_get_handle(device), str_error(ret));
=======
	rc = get_my_registers(device, &regs, &irq);
	if (rc != EOK) {
		usb_log_error("Failed to get register memory addresses "
		    "for %" PRIun ": %s.\n", ddf_dev_get_handle(device),
		    str_error(rc));
		goto error;
	}
>>>>>>> 1c0cef08

	usb_log_debug("Memory mapped regs at %p (size %zu), IRQ %d.\n",
	    RNGABSPTR(regs), RNGSZ(regs), irq);

<<<<<<< HEAD
	const size_t ranges_count = hc_irq_pio_range_count();
	const size_t cmds_count = hc_irq_cmd_count();
	irq_pio_range_t irq_ranges[ranges_count];
	irq_cmd_t irq_cmds[cmds_count];
	irq_code_t irq_code = {
		.rangecount = ranges_count,
		.ranges = irq_ranges,
		.cmdcount = cmds_count,
		.cmds = irq_cmds
	};

	ret = hc_get_irq_code(irq_ranges, sizeof(irq_ranges), irq_cmds,
	    sizeof(irq_cmds), reg_base, reg_size);
	CHECK_RET_RETURN(ret, "Failed to gen IRQ code: %s.\n", str_error(ret));

	/* Register handler to avoid interrupt lockup */
	ret = register_interrupt_handler(device, irq, irq_handler, &irq_code);
	CHECK_RET_RETURN(ret,
	    "Failed to register irq handler: %s.\n", str_error(ret));
=======
	rc = hc_register_irq_handler(device, &regs, irq, irq_handler);
	if (rc != EOK) {
		usb_log_error("Failed to register interrupt handler: %s.\n",
		    str_error(rc));
		goto error;
	}

	ih_registered = true;
>>>>>>> 1c0cef08

	/* Try to enable interrupts */
	bool interrupts = false;
	ret = enable_interrupts(device);
	if (ret != EOK) {
		usb_log_warning("Failed to enable interrupts: %s."
		    " Falling back to polling\n", str_error(ret));
		/* We don't need that handler */
		unregister_interrupt_handler(device, irq);
	} else {
		usb_log_debug("Hw interrupts enabled.\n");
		interrupts = true;
	}

<<<<<<< HEAD
	/* Initialize generic HCD driver */
	ret = hcd_ddf_setup_hc(device, USB_SPEED_FULL,
	    BANDWIDTH_AVAILABLE_USB11, bandwidth_count_usb11);
	if (ret != EOK) {
		unregister_interrupt_handler(device, irq);
		return ret;
=======
	rc = hc_init(&instance->hc, &regs, interrupts);
	if (rc != EOK) {
		usb_log_error("Failed to init ohci_hcd: %s.\n", str_error(rc));
		goto error;
>>>>>>> 1c0cef08
	}

// TODO: Undo hcd_setup_device
#define CHECK_RET_CLEAN_RETURN(ret, message...) \
if (ret != EOK) { \
	unregister_interrupt_handler(device, irq); \
	CHECK_RET_RETURN(ret, message); \
} else (void)0

	hc_t *hc_impl = malloc(sizeof(hc_t));
	ret = hc_impl ? EOK : ENOMEM;
	CHECK_RET_CLEAN_RETURN(ret, "Failed to allocate driver structure.\n");

	/* Initialize OHCI HC */
	ret = hc_init(hc_impl, reg_base, reg_size, interrupts);
	CHECK_RET_CLEAN_RETURN(ret, "Failed to init hc: %s.\n", str_error(ret));

	/* Connect OHCI to generic HCD */
	hcd_set_implementation(dev_to_hcd(device), hc_impl,
	    hc_schedule, ohci_endpoint_init, ohci_endpoint_fini);

	/* HC should be running OK. We can add root hub */
	ret = hcd_ddf_setup_root_hub(device);
	CHECK_RET_CLEAN_RETURN(ret,
	    "Failed to register OHCI root hub: %s.\n", str_error(ret));

	return ret;
}
/**
 * @}
 */<|MERGE_RESOLUTION|>--- conflicted
+++ resolved
@@ -79,62 +79,37 @@
  */
 int device_setup_ohci(ddf_dev_t *device)
 {
-#define CHECK_RET_RETURN(ret, message...) \
-if (ret != EOK) { \
-	usb_log_error(message); \
-	return ret; \
-}
 
 	addr_range_t regs;
 	int irq = 0;
 
-<<<<<<< HEAD
-	int ret = get_my_registers(device, &reg_base, &reg_size, &irq);
-	CHECK_RET_RETURN(ret, "Failed to get register memory addresses for %"
-	    PRIun ": %s.\n", ddf_dev_get_handle(device), str_error(ret));
-=======
-	rc = get_my_registers(device, &regs, &irq);
-	if (rc != EOK) {
+	int ret = get_my_registers(device, &regs, &irq);
+	if (ret != EOK) {
 		usb_log_error("Failed to get register memory addresses "
 		    "for %" PRIun ": %s.\n", ddf_dev_get_handle(device),
-		    str_error(rc));
-		goto error;
+		    str_error(ret));
+		return ret;
 	}
->>>>>>> 1c0cef08
 
 	usb_log_debug("Memory mapped regs at %p (size %zu), IRQ %d.\n",
 	    RNGABSPTR(regs), RNGSZ(regs), irq);
 
-<<<<<<< HEAD
-	const size_t ranges_count = hc_irq_pio_range_count();
-	const size_t cmds_count = hc_irq_cmd_count();
-	irq_pio_range_t irq_ranges[ranges_count];
-	irq_cmd_t irq_cmds[cmds_count];
-	irq_code_t irq_code = {
-		.rangecount = ranges_count,
-		.ranges = irq_ranges,
-		.cmdcount = cmds_count,
-		.cmds = irq_cmds
-	};
-
-	ret = hc_get_irq_code(irq_ranges, sizeof(irq_ranges), irq_cmds,
-	    sizeof(irq_cmds), reg_base, reg_size);
-	CHECK_RET_RETURN(ret, "Failed to gen IRQ code: %s.\n", str_error(ret));
-
-	/* Register handler to avoid interrupt lockup */
-	ret = register_interrupt_handler(device, irq, irq_handler, &irq_code);
-	CHECK_RET_RETURN(ret,
-	    "Failed to register irq handler: %s.\n", str_error(ret));
-=======
-	rc = hc_register_irq_handler(device, &regs, irq, irq_handler);
-	if (rc != EOK) {
-		usb_log_error("Failed to register interrupt handler: %s.\n",
-		    str_error(rc));
-		goto error;
+	/* Initialize generic HCD driver */
+	ret = hcd_ddf_setup_hc(device, USB_SPEED_FULL,
+	    BANDWIDTH_AVAILABLE_USB11, bandwidth_count_usb11);
+	if (ret != EOK) {
+		usb_log_error("Failedd to setup generic hcd: %s.",
+		    str_error(ret));
+		return ret;
 	}
 
-	ih_registered = true;
->>>>>>> 1c0cef08
+	ret = hc_register_irq_handler(device, &regs, irq, irq_handler);
+	if (ret != EOK) {
+		usb_log_error("Failed to register interrupt handler: %s.\n",
+		    str_error(ret));
+		hcd_ddf_clean_hc(device);
+		return ret;
+	}
 
 	/* Try to enable interrupts */
 	bool interrupts = false;
@@ -149,35 +124,23 @@
 		interrupts = true;
 	}
 
-<<<<<<< HEAD
-	/* Initialize generic HCD driver */
-	ret = hcd_ddf_setup_hc(device, USB_SPEED_FULL,
-	    BANDWIDTH_AVAILABLE_USB11, bandwidth_count_usb11);
-	if (ret != EOK) {
+
+	hc_t *hc_impl = malloc(sizeof(hc_t));
+	if (!hc_impl) {
+		usb_log_error("Failed to allocate driver structure.\n");
+		hcd_ddf_clean_hc(device);
 		unregister_interrupt_handler(device, irq);
 		return ret;
-=======
-	rc = hc_init(&instance->hc, &regs, interrupts);
-	if (rc != EOK) {
-		usb_log_error("Failed to init ohci_hcd: %s.\n", str_error(rc));
-		goto error;
->>>>>>> 1c0cef08
 	}
 
-// TODO: Undo hcd_setup_device
-#define CHECK_RET_CLEAN_RETURN(ret, message...) \
-if (ret != EOK) { \
-	unregister_interrupt_handler(device, irq); \
-	CHECK_RET_RETURN(ret, message); \
-} else (void)0
-
-	hc_t *hc_impl = malloc(sizeof(hc_t));
-	ret = hc_impl ? EOK : ENOMEM;
-	CHECK_RET_CLEAN_RETURN(ret, "Failed to allocate driver structure.\n");
-
 	/* Initialize OHCI HC */
-	ret = hc_init(hc_impl, reg_base, reg_size, interrupts);
-	CHECK_RET_CLEAN_RETURN(ret, "Failed to init hc: %s.\n", str_error(ret));
+	ret = hc_init(hc_impl, &regs, interrupts);
+	if (ret != EOK) {
+		usb_log_error("Failed to init hc: %s.\n", str_error(ret));
+		hcd_ddf_clean_hc(device);
+		unregister_interrupt_handler(device, irq);
+		return ret;
+	}
 
 	/* Connect OHCI to generic HCD */
 	hcd_set_implementation(dev_to_hcd(device), hc_impl,
@@ -185,8 +148,13 @@
 
 	/* HC should be running OK. We can add root hub */
 	ret = hcd_ddf_setup_root_hub(device);
-	CHECK_RET_CLEAN_RETURN(ret,
-	    "Failed to register OHCI root hub: %s.\n", str_error(ret));
+	if (ret != EOK) {
+		usb_log_error("Failed to registter OHCI root hub: %s.\n",
+		    str_error(ret));
+		hcd_ddf_clean_hc(device);
+		unregister_interrupt_handler(device, irq);
+		return ret;
+	}
 
 	return ret;
 }
