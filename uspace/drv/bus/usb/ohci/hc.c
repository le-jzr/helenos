/*
 * Copyright (c) 2011 Jan Vesely
 * All rights reserved.
 *
 * Redistribution and use in source and binary forms, with or without
 * modification, are permitted provided that the following conditions
 * are met:
 *
 * - Redistributions of source code must retain the above copyright
 *   notice, this list of conditions and the following disclaimer.
 * - Redistributions in binary form must reproduce the above copyright
 *   notice, this list of conditions and the following disclaimer in the
 *   documentation and/or other materials provided with the distribution.
 * - The name of the author may not be used to endorse or promote products
 *   derived from this software without specific prior written permission.
 *
 * THIS SOFTWARE IS PROVIDED BY THE AUTHOR ``AS IS'' AND ANY EXPRESS OR
 * IMPLIED WARRANTIES, INCLUDING, BUT NOT LIMITED TO, THE IMPLIED WARRANTIES
 * OF MERCHANTABILITY AND FITNESS FOR A PARTICULAR PURPOSE ARE DISCLAIMED.
 * IN NO EVENT SHALL THE AUTHOR BE LIABLE FOR ANY DIRECT, INDIRECT,
 * INCIDENTAL, SPECIAL, EXEMPLARY, OR CONSEQUENTIAL DAMAGES (INCLUDING, BUT
 * NOT LIMITED TO, PROCUREMENT OF SUBSTITUTE GOODS OR SERVICES; LOSS OF USE,
 * DATA, OR PROFITS; OR BUSINESS INTERRUPTION) HOWEVER CAUSED AND ON ANY
 * THEORY OF LIABILITY, WHETHER IN CONTRACT, STRICT LIABILITY, OR TORT
 * (INCLUDING NEGLIGENCE OR OTHERWISE) ARISING IN ANY WAY OUT OF THE USE OF
 * THIS SOFTWARE, EVEN IF ADVISED OF THE POSSIBILITY OF SUCH DAMAGE.
 */
/** @addtogroup drvusbohcihc
 * @{
 */
/** @file
 * @brief OHCI Host controller driver routines
 */
#include <errno.h>
#include <str_error.h>
#include <adt/list.h>
#include <libarch/ddi.h>

#include <usb/debug.h>
#include <usb/usb.h>
#include <usb/ddfiface.h>

#include "hc.h"
#include "ohci_endpoint.h"

#define OHCI_USED_INTERRUPTS \
    (I_SO | I_WDH | I_UE | I_RHSC)

<<<<<<< HEAD
static const irq_cmd_t ohci_irq_commands[] =
{
	{ .cmd = CMD_MEM_READ_32, .dstarg = 1, .addr = NULL /*filled later*/ },
	{ .cmd = CMD_BTEST, .srcarg = 1, .dstarg = 2, .value = 0 /*filled later*/},
=======
static const irq_pio_range_t ohci_pio_ranges[] = {
	{
		.base = 0,	/* filled later */
		.size = sizeof(ohci_regs_t)
	}
};

static const irq_cmd_t ohci_irq_commands[] = {
	{ .cmd = CMD_PIO_READ_32, .dstarg = 1, .addr = NULL /* filled later */ },
	{ .cmd = CMD_BTEST, .srcarg = 1, .dstarg = 2, .value = OHCI_USED_INTERRUPTS },
>>>>>>> 087768f0
	{ .cmd = CMD_PREDICATE, .srcarg = 2, .value = 2 },
	{ .cmd = CMD_PIO_WRITE_A_32, .srcarg = 1, .addr = NULL /* filled later */ },
	{ .cmd = CMD_ACCEPT },
};

static void hc_gain_control(hc_t *instance);
static void hc_start(hc_t *instance);
static int hc_init_transfer_lists(hc_t *instance);
static int hc_init_memory(hc_t *instance);
static int interrupt_emulator(hc_t *instance);
static int hc_schedule(hcd_t *hcd, usb_transfer_batch_t *batch);
/*----------------------------------------------------------------------------*/
/** Get number of PIO ranges used in IRQ code.
 * @return Number of ranges.
 */
size_t hc_irq_pio_range_count(void)
{
	return sizeof(ohci_pio_ranges) / sizeof(irq_pio_range_t);
}
/*----------------------------------------------------------------------------*/
/*----------------------------------------------------------------------------*/
/** Get number of commands used in IRQ code.
 * @return Number of commands.
 */
size_t hc_irq_cmd_count(void)
{
	return sizeof(ohci_irq_commands) / sizeof(irq_cmd_t);
}
/*----------------------------------------------------------------------------*/
/** Generate IRQ code.
 * @param[out] ranges PIO ranges buffer.
 * @param[in] ranges_size Size of the ranges buffer (bytes).
 * @param[out] cmds Commands buffer.
 * @param[in] cmds_size Size of the commands buffer (bytes).
 * @param[in] regs Physical address of device's registers.
 * @param[in] reg_size Size of the register area (bytes).
 *
 * @return Error code.
 */
int
hc_get_irq_code(irq_pio_range_t ranges[], size_t ranges_size, irq_cmd_t cmds[],
    size_t cmds_size, uintptr_t regs, size_t reg_size)
{
	if ((ranges_size < sizeof(ohci_pio_ranges)) ||
	    (cmds_size < sizeof(ohci_irq_commands)) ||
	    (reg_size < sizeof(ohci_regs_t)))
		return EOVERFLOW;

	memcpy(ranges, ohci_pio_ranges, sizeof(ohci_pio_ranges));
	ranges[0].base = regs;

	memcpy(cmds, ohci_irq_commands, sizeof(ohci_irq_commands));
	ohci_regs_t *registers = (ohci_regs_t *) regs;
	cmds[0].addr = (void *) &registers->interrupt_status;
	cmds[3].addr = (void *) &registers->interrupt_status;

<<<<<<< HEAD
	void *address = (void*)&registers->interrupt_status;
	cmds[0].addr = address;
	cmds[1].value = OHCI_USED_INTERRUPTS;
	cmds[3].addr = address;
=======
>>>>>>> 087768f0
	return EOK;
}
/*----------------------------------------------------------------------------*/
/** Announce OHCI root hub to the DDF
 *
 * @param[in] instance OHCI driver intance
 * @param[in] hub_fun DDF fuction representing OHCI root hub
 * @return Error code
 */
int hc_register_hub(hc_t *instance, ddf_fun_t *hub_fun)
{
	assert(instance);
	assert(hub_fun);

	/* Try to get address 1 for root hub. */
	instance->rh.address = 1;
	int ret = usb_device_manager_request_address(
	    &instance->generic.dev_manager, &instance->rh.address, false,
	    USB_SPEED_FULL);
	if (ret != EOK) {
		usb_log_error("Failed to get OHCI root hub address: %s\n",
		    str_error(ret));
		return ret;
	}

#define CHECK_RET_UNREG_RETURN(ret, message...) \
if (ret != EOK) { \
	usb_log_error(message); \
	usb_endpoint_manager_remove_ep( \
	    &instance->generic.ep_manager, instance->rh.address, 0, \
	    USB_DIRECTION_BOTH, NULL, NULL); \
	usb_device_manager_release_address( \
	    &instance->generic.dev_manager, instance->rh.address); \
	return ret; \
} else (void)0

	ret = usb_endpoint_manager_add_ep(
	    &instance->generic.ep_manager, instance->rh.address, 0,
	    USB_DIRECTION_BOTH, USB_TRANSFER_CONTROL, USB_SPEED_FULL, 64,
	    0, NULL, NULL);
	CHECK_RET_UNREG_RETURN(ret,
	    "Failed to register root hub control endpoint: %s.\n",
	    str_error(ret));

	ret = ddf_fun_add_match_id(hub_fun, "usb&class=hub", 100);
	CHECK_RET_UNREG_RETURN(ret,
	    "Failed to add root hub match-id: %s.\n", str_error(ret));

	ret = ddf_fun_bind(hub_fun);
	CHECK_RET_UNREG_RETURN(ret,
	    "Failed to bind root hub function: %s.\n", str_error(ret));

	ret = usb_device_manager_bind_address(&instance->generic.dev_manager,
	    instance->rh.address, hub_fun->handle);
	if (ret != EOK)
		usb_log_warning("Failed to bind root hub address: %s.\n",
		    str_error(ret));

	return EOK;
#undef CHECK_RET_RELEASE
}
/*----------------------------------------------------------------------------*/
/** Initialize OHCI hc driver structure
 *
 * @param[in] instance Memory place for the structure.
 * @param[in] regs Address of the memory mapped I/O registers.
 * @param[in] reg_size Size of the memory mapped area.
 * @param[in] interrupts True if w interrupts should be used
 * @return Error code
 */
int hc_init(hc_t *instance, uintptr_t regs, size_t reg_size, bool interrupts)
{
	assert(instance);

#define CHECK_RET_RETURN(ret, message...) \
if (ret != EOK) { \
	usb_log_error(message); \
	return ret; \
} else (void)0

	int ret =
	    pio_enable((void*)regs, reg_size, (void**)&instance->registers);
	CHECK_RET_RETURN(ret,
	    "Failed to gain access to device registers: %s.\n", str_error(ret));

	list_initialize(&instance->pending_batches);

	hcd_init(&instance->generic, USB_SPEED_FULL,
	    BANDWIDTH_AVAILABLE_USB11, bandwidth_count_usb11);
	instance->generic.private_data = instance;
	instance->generic.schedule = hc_schedule;
	instance->generic.ep_add_hook = ohci_endpoint_init;
	instance->generic.ep_remove_hook = ohci_endpoint_fini;

	ret = hc_init_memory(instance);
	CHECK_RET_RETURN(ret, "Failed to create OHCI memory structures: %s.\n",
	    str_error(ret));
#undef CHECK_RET_RETURN

	fibril_mutex_initialize(&instance->guard);

	hc_gain_control(instance);

	if (!interrupts) {
		instance->interrupt_emulator =
		    fibril_create((int(*)(void*))interrupt_emulator, instance);
		fibril_add_ready(instance->interrupt_emulator);
	}

	rh_init(&instance->rh, instance->registers);
	hc_start(instance);

	return EOK;
}
/*----------------------------------------------------------------------------*/
void hc_enqueue_endpoint(hc_t *instance, const endpoint_t *ep)
{
	assert(instance);
	assert(ep);

	endpoint_list_t *list = &instance->lists[ep->transfer_type];
	ohci_endpoint_t *ohci_ep = ohci_endpoint_get(ep);
	assert(list);
	assert(ohci_ep);

	/* Enqueue ep */
	switch (ep->transfer_type) {
	case USB_TRANSFER_CONTROL:
		OHCI_CLR(instance->registers->control, C_CLE);
		endpoint_list_add_ep(list, ohci_ep);
		OHCI_WR(instance->registers->control_current, 0);
		OHCI_SET(instance->registers->control, C_CLE);
		break;
	case USB_TRANSFER_BULK:
		OHCI_CLR(instance->registers->control, C_BLE);
		endpoint_list_add_ep(list, ohci_ep);
		OHCI_WR(instance->registers->bulk_current, 0);
		OHCI_SET(instance->registers->control, C_BLE);
		break;
	case USB_TRANSFER_ISOCHRONOUS:
	case USB_TRANSFER_INTERRUPT:
		OHCI_CLR(instance->registers->control, C_PLE | C_IE);
		endpoint_list_add_ep(list, ohci_ep);
		OHCI_SET(instance->registers->control, C_PLE | C_IE);
		break;
	}
}
/*----------------------------------------------------------------------------*/
void hc_dequeue_endpoint(hc_t *instance, const endpoint_t *ep)
{
	assert(instance);
	assert(ep);

	/* Dequeue ep */
	endpoint_list_t *list = &instance->lists[ep->transfer_type];
	ohci_endpoint_t *ohci_ep = ohci_endpoint_get(ep);

	assert(list);
	assert(ohci_ep);
	switch (ep->transfer_type) {
	case USB_TRANSFER_CONTROL:
		OHCI_CLR(instance->registers->control, C_CLE);
		endpoint_list_remove_ep(list, ohci_ep);
		OHCI_WR(instance->registers->control_current, 0);
		OHCI_SET(instance->registers->control, C_CLE);
		break;
	case USB_TRANSFER_BULK:
		OHCI_CLR(instance->registers->control, C_BLE);
		endpoint_list_remove_ep(list, ohci_ep);
		OHCI_WR(instance->registers->bulk_current, 0);
		OHCI_SET(instance->registers->control, C_BLE);
		break;
	case USB_TRANSFER_ISOCHRONOUS:
	case USB_TRANSFER_INTERRUPT:
		OHCI_CLR(instance->registers->control, C_PLE | C_IE);
		endpoint_list_remove_ep(list, ohci_ep);
		OHCI_SET(instance->registers->control, C_PLE | C_IE);
		break;
	default:
		break;
	}
}
/*----------------------------------------------------------------------------*/
/** Add USB transfer to the schedule.
 *
 * @param[in] instance OHCI hc driver structure.
 * @param[in] batch Batch representing the transfer.
 * @return Error code.
 */
int hc_schedule(hcd_t *hcd, usb_transfer_batch_t *batch)
{
	assert(hcd);
	hc_t *instance = hcd->private_data;
	assert(instance);

	/* Check for root hub communication */
	if (batch->ep->address == instance->rh.address) {
		usb_log_debug("OHCI root hub request.\n");
		rh_request(&instance->rh, batch);
		return EOK;
	}
	ohci_transfer_batch_t *ohci_batch = ohci_transfer_batch_get(batch);
	if (!ohci_batch)
		return ENOMEM;

	fibril_mutex_lock(&instance->guard);
	list_append(&ohci_batch->link, &instance->pending_batches);
	ohci_transfer_batch_commit(ohci_batch);

	/* Control and bulk schedules need a kick to start working */
	switch (batch->ep->transfer_type)
	{
	case USB_TRANSFER_CONTROL:
		OHCI_SET(instance->registers->command_status, CS_CLF);
		break;
	case USB_TRANSFER_BULK:
		OHCI_SET(instance->registers->command_status, CS_BLF);
		break;
	default:
		break;
	}
	fibril_mutex_unlock(&instance->guard);
	return EOK;
}
/*----------------------------------------------------------------------------*/
/** Interrupt handling routine
 *
 * @param[in] instance OHCI hc driver structure.
 * @param[in] status Value of the status register at the time of interrupt.
 */
void hc_interrupt(hc_t *instance, uint32_t status)
{
	status = ohci_reg2host(status);
	assert(instance);
	if ((status & ~I_SF) == 0) /* ignore sof status */
		return;
	usb_log_debug2("OHCI(%p) interrupt: %x.\n", instance, status);
	if (status & I_RHSC)
		rh_interrupt(&instance->rh);

	if (status & I_WDH) {
		fibril_mutex_lock(&instance->guard);
		usb_log_debug2("HCCA: %p-%#" PRIx32 " (%p).\n", instance->hcca,
		    OHCI_RD(instance->registers->hcca),
		    (void *) addr_to_phys(instance->hcca));
		usb_log_debug2("Periodic current: %#" PRIx32 ".\n",
		    OHCI_RD(instance->registers->periodic_current));

		link_t *current = list_first(&instance->pending_batches);
		while (current && current != &instance->pending_batches.head) {
			link_t *next = current->next;
			ohci_transfer_batch_t *batch =
			    ohci_transfer_batch_from_link(current);

			if (ohci_transfer_batch_is_complete(batch)) {
				list_remove(current);
				ohci_transfer_batch_finish_dispose(batch);
			}

			current = next;
		}
		fibril_mutex_unlock(&instance->guard);
	}

	if (status & I_UE) {
		usb_log_fatal("Error like no other!\n");
		hc_start(instance);
	}

}
/*----------------------------------------------------------------------------*/
/** Check status register regularly
 *
 * @param[in] instance OHCI hc driver structure.
 * @return Error code
 */
int interrupt_emulator(hc_t *instance)
{
	assert(instance);
	usb_log_info("Started interrupt emulator.\n");
	while (1) {
		const uint32_t status = instance->registers->interrupt_status;
		instance->registers->interrupt_status = status;
		hc_interrupt(instance, status);
		async_usleep(10000);
	}
	return EOK;
}
/*----------------------------------------------------------------------------*/
/** Turn off any (BIOS)driver that might be in control of the device.
 *
 * This function implements routines described in chapter 5.1.1.3 of the OHCI
 * specification (page 40, pdf page 54).
 *
 * @param[in] instance OHCI hc driver structure.
 */
void hc_gain_control(hc_t *instance)
{
	assert(instance);

	usb_log_debug("Requesting OHCI control.\n");
	if (OHCI_RD(instance->registers->revision) & R_LEGACY_FLAG) {
		/* Turn off legacy emulation, it should be enough to zero
		 * the lowest bit, but it caused problems. Thus clear all
		 * except GateA20 (causes restart on some hw).
		 * See page 145 of the specs for details.
		 */
		volatile uint32_t *ohci_emulation_reg =
		(uint32_t*)((char*)instance->registers + LEGACY_REGS_OFFSET);
		usb_log_debug("OHCI legacy register %p: %x.\n",
		    ohci_emulation_reg, OHCI_RD(*ohci_emulation_reg));
		/* Zero everything but A20State */
		OHCI_CLR(*ohci_emulation_reg, ~0x100);
		usb_log_debug(
		    "OHCI legacy register (should be 0 or 0x100) %p: %x.\n",
		    ohci_emulation_reg, OHCI_RD(*ohci_emulation_reg));
	}

	/* Interrupt routing enabled => smm driver is active */
	if (OHCI_RD(instance->registers->control) & C_IR) {
		usb_log_debug("SMM driver: request ownership change.\n");
		OHCI_SET(instance->registers->command_status, CS_OCR);
		/* Hope that SMM actually knows its stuff or we can hang here */
		while (OHCI_RD(instance->registers->control & C_IR)) {
			async_usleep(1000);
		}
		usb_log_info("SMM driver: Ownership taken.\n");
		C_HCFS_SET(instance->registers->control, C_HCFS_RESET);
		async_usleep(50000);
		return;
	}
	const unsigned hc_status = C_HCFS_GET(instance->registers->control);
	/* Interrupt routing disabled && status != USB_RESET => BIOS active */
	if (hc_status != C_HCFS_RESET) {
		usb_log_debug("BIOS driver found.\n");
		if (hc_status == C_HCFS_OPERATIONAL) {
			usb_log_info("BIOS driver: HC operational.\n");
			return;
		}
		/* HC is suspended assert resume for 20ms */
		C_HCFS_SET(instance->registers->control, C_HCFS_RESUME);
		async_usleep(20000);
		usb_log_info("BIOS driver: HC resumed.\n");
		return;
	}

	/* HC is in reset (hw startup) => no other driver
	 * maintain reset for at least the time specified in USB spec (50 ms)*/
	usb_log_debug("Host controller found in reset state.\n");
	async_usleep(50000);
}
/*----------------------------------------------------------------------------*/
/** OHCI hw initialization routine.
 *
 * @param[in] instance OHCI hc driver structure.
 */
void hc_start(hc_t *instance)
{
	/* OHCI guide page 42 */
	assert(instance);
	usb_log_debug2("Started hc initialization routine.\n");

	/* Save contents of fm_interval register */
	const uint32_t fm_interval = OHCI_RD(instance->registers->fm_interval);
	usb_log_debug2("Old value of HcFmInterval: %x.\n", fm_interval);

	/* Reset hc */
	usb_log_debug2("HC reset.\n");
	size_t time = 0;
	OHCI_WR(instance->registers->command_status, CS_HCR);
	while (OHCI_RD(instance->registers->command_status) & CS_HCR) {
		async_usleep(10);
		time += 10;
	}
	usb_log_debug2("HC reset complete in %zu us.\n", time);

	/* Restore fm_interval */
	OHCI_WR(instance->registers->fm_interval, fm_interval);
	assert((OHCI_RD(instance->registers->command_status) & CS_HCR) == 0);

	/* hc is now in suspend state */
	usb_log_debug2("HC should be in suspend state(%x).\n",
	    OHCI_RD(instance->registers->control));

	/* Use HCCA */
	OHCI_WR(instance->registers->hcca, addr_to_phys(instance->hcca));

	/* Use queues */
	OHCI_WR(instance->registers->bulk_head,
	    instance->lists[USB_TRANSFER_BULK].list_head_pa);
	usb_log_debug2("Bulk HEAD set to: %p (%#" PRIx32 ").\n",
	    instance->lists[USB_TRANSFER_BULK].list_head,
	    instance->lists[USB_TRANSFER_BULK].list_head_pa);

	OHCI_WR(instance->registers->control_head,
	    instance->lists[USB_TRANSFER_CONTROL].list_head_pa);
	usb_log_debug2("Control HEAD set to: %p (%#" PRIx32 ").\n",
	    instance->lists[USB_TRANSFER_CONTROL].list_head,
	    instance->lists[USB_TRANSFER_CONTROL].list_head_pa);

	/* Enable queues */
	OHCI_SET(instance->registers->control, (C_PLE | C_IE | C_CLE | C_BLE));
	usb_log_debug("Queues enabled(%x).\n",
	    OHCI_RD(instance->registers->control));

	/* Enable interrupts */
	OHCI_WR(instance->registers->interrupt_enable, OHCI_USED_INTERRUPTS);
	usb_log_debug("Enabled interrupts: %x.\n",
	    OHCI_RD(instance->registers->interrupt_enable));
	OHCI_WR(instance->registers->interrupt_enable, I_MI);

	/* Set periodic start to 90% */
	const uint32_t frame_length =
	    (fm_interval >> FMI_FI_SHIFT) & FMI_FI_MASK;
	OHCI_WR(instance->registers->periodic_start,
	    ((frame_length / 10) * 9) & PS_MASK << PS_SHIFT);
	usb_log_debug2("All periodic start set to: %x(%u - 90%% of %d).\n",
	    OHCI_RD(instance->registers->periodic_start),
	    OHCI_RD(instance->registers->periodic_start), frame_length);
	C_HCFS_SET(instance->registers->control, C_HCFS_OPERATIONAL);
	usb_log_debug("OHCI HC up and running (ctl_reg=0x%x).\n",
	    OHCI_RD(instance->registers->control));
}
/*----------------------------------------------------------------------------*/
/** Initialize schedule queues
 *
 * @param[in] instance OHCI hc driver structure
 * @return Error code
 */
int hc_init_transfer_lists(hc_t *instance)
{
	assert(instance);
#define SETUP_ENDPOINT_LIST(type) \
do { \
	const char *name = usb_str_transfer_type(type); \
	int ret = endpoint_list_init(&instance->lists[type], name); \
	if (ret != EOK) { \
		usb_log_error("Failed to setup %s endpoint list: %s.\n", \
		    name, str_error(ret)); \
		endpoint_list_fini(&instance->lists[USB_TRANSFER_ISOCHRONOUS]);\
		endpoint_list_fini(&instance->lists[USB_TRANSFER_INTERRUPT]); \
		endpoint_list_fini(&instance->lists[USB_TRANSFER_CONTROL]); \
		endpoint_list_fini(&instance->lists[USB_TRANSFER_BULK]); \
		return ret; \
	} \
} while (0)

	SETUP_ENDPOINT_LIST(USB_TRANSFER_ISOCHRONOUS);
	SETUP_ENDPOINT_LIST(USB_TRANSFER_INTERRUPT);
	SETUP_ENDPOINT_LIST(USB_TRANSFER_CONTROL);
	SETUP_ENDPOINT_LIST(USB_TRANSFER_BULK);
#undef SETUP_ENDPOINT_LIST
	endpoint_list_set_next(&instance->lists[USB_TRANSFER_INTERRUPT],
	    &instance->lists[USB_TRANSFER_ISOCHRONOUS]);

	return EOK;
}
/*----------------------------------------------------------------------------*/
/** Initialize memory structures used by the OHCI hcd.
 *
 * @param[in] instance OHCI hc driver structure.
 * @return Error code.
 */
int hc_init_memory(hc_t *instance)
{
	assert(instance);

	bzero(&instance->rh, sizeof(instance->rh));
	/* Init queues */
	const int ret = hc_init_transfer_lists(instance);
	if (ret != EOK) {
		return ret;
	}

	/*Init HCCA */
	instance->hcca = hcca_get();
	if (instance->hcca == NULL)
		return ENOMEM;
	bzero(instance->hcca, sizeof(hcca_t));
	usb_log_debug2("OHCI HCCA initialized at %p.\n", instance->hcca);

	for (unsigned i = 0; i < 32; ++i) {
		OHCI_WR(instance->hcca->int_ep[i],
		    instance->lists[USB_TRANSFER_INTERRUPT].list_head_pa);
	}
	usb_log_debug2("Interrupt HEADs set to: %p (%#" PRIx32 ").\n",
	    instance->lists[USB_TRANSFER_INTERRUPT].list_head,
	    instance->lists[USB_TRANSFER_INTERRUPT].list_head_pa);

	return EOK;
}

/**
 * @}
 */<|MERGE_RESOLUTION|>--- conflicted
+++ resolved
@@ -46,12 +46,6 @@
 #define OHCI_USED_INTERRUPTS \
     (I_SO | I_WDH | I_UE | I_RHSC)
 
-<<<<<<< HEAD
-static const irq_cmd_t ohci_irq_commands[] =
-{
-	{ .cmd = CMD_MEM_READ_32, .dstarg = 1, .addr = NULL /*filled later*/ },
-	{ .cmd = CMD_BTEST, .srcarg = 1, .dstarg = 2, .value = 0 /*filled later*/},
-=======
 static const irq_pio_range_t ohci_pio_ranges[] = {
 	{
 		.base = 0,	/* filled later */
@@ -62,7 +56,6 @@
 static const irq_cmd_t ohci_irq_commands[] = {
 	{ .cmd = CMD_PIO_READ_32, .dstarg = 1, .addr = NULL /* filled later */ },
 	{ .cmd = CMD_BTEST, .srcarg = 1, .dstarg = 2, .value = OHCI_USED_INTERRUPTS },
->>>>>>> 087768f0
 	{ .cmd = CMD_PREDICATE, .srcarg = 2, .value = 2 },
 	{ .cmd = CMD_PIO_WRITE_A_32, .srcarg = 1, .addr = NULL /* filled later */ },
 	{ .cmd = CMD_ACCEPT },
@@ -117,15 +110,9 @@
 	memcpy(cmds, ohci_irq_commands, sizeof(ohci_irq_commands));
 	ohci_regs_t *registers = (ohci_regs_t *) regs;
 	cmds[0].addr = (void *) &registers->interrupt_status;
+	cmds[1].value = OHCI_USED_INTERRUPTS;
 	cmds[3].addr = (void *) &registers->interrupt_status;
 
-<<<<<<< HEAD
-	void *address = (void*)&registers->interrupt_status;
-	cmds[0].addr = address;
-	cmds[1].value = OHCI_USED_INTERRUPTS;
-	cmds[3].addr = address;
-=======
->>>>>>> 087768f0
 	return EOK;
 }
 /*----------------------------------------------------------------------------*/
