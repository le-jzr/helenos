--- conflicted
+++ resolved
@@ -133,8 +133,6 @@
 	return EOK;
 }
 
-<<<<<<< HEAD
-=======
 /** Register interrupt handler.
  *
  * @param[in] device Host controller DDF device
@@ -149,13 +147,13 @@
 {
 	int rc;
 
-	irq_pio_range_t irq_ranges[hc_irq_pio_range_count];
-	irq_cmd_t irq_cmds[hc_irq_cmd_count];
+	irq_pio_range_t irq_ranges[hc_irq_pio_range_count()];
+	irq_cmd_t irq_cmds[hc_irq_cmd_count()];
 
 	irq_code_t irq_code = {
-		.rangecount = hc_irq_pio_range_count,
+		.rangecount = hc_irq_pio_range_count(),
 		.ranges = irq_ranges,
-		.cmdcount = hc_irq_cmd_count,
+		.cmdcount = hc_irq_cmd_count(),
 		.cmds = irq_cmds
 	};
 
@@ -178,87 +176,6 @@
 	return EOK;
 }
 
-/** Announce OHCI root hub to the DDF
- *
- * @param[in] instance OHCI driver intance
- * @param[in] hub_fun DDF fuction representing OHCI root hub
- * @return Error code
- */
-int hc_register_hub(hc_t *instance, ddf_fun_t *hub_fun)
-{
-	bool addr_reqd = false;
-	bool ep_added = false;
-	bool fun_bound = false;
-	int rc;
-
-	assert(instance);
-	assert(hub_fun);
-
-	/* Try to get address 1 for root hub. */
-	instance->rh.address = 1;
-	rc = usb_device_manager_request_address(
-	    &instance->generic.dev_manager, &instance->rh.address, false,
-	    USB_SPEED_FULL);
-	if (rc != EOK) {
-		usb_log_error("Failed to get OHCI root hub address: %s\n",
-		    str_error(rc));
-		goto error;
-	}
-
-	addr_reqd = true;
-
-	rc = usb_endpoint_manager_add_ep(
-	    &instance->generic.ep_manager, instance->rh.address, 0,
-	    USB_DIRECTION_BOTH, USB_TRANSFER_CONTROL, USB_SPEED_FULL, 64,
-	    0, NULL, NULL);
-	if (rc != EOK) {
-    	        usb_log_error("Failed to register root hub control endpoint: %s.\n",
-		    str_error(rc));
-		goto error;
-	}
-
-	ep_added = true;
-
-	rc = ddf_fun_add_match_id(hub_fun, "usb&class=hub", 100);
-	if (rc != EOK) {
-		usb_log_error("Failed to add root hub match-id: %s.\n",
-		    str_error(rc));
-		goto error;
-	}
-
-	rc = ddf_fun_bind(hub_fun);
-	if (rc != EOK) {
-		usb_log_error("Failed to bind root hub function: %s.\n",
-		    str_error(rc));
-		goto error;
-	}
-
-	fun_bound = true;
-
-	rc = usb_device_manager_bind_address(&instance->generic.dev_manager,
-	    instance->rh.address, ddf_fun_get_handle(hub_fun));
-	if (rc != EOK) {
-		usb_log_warning("Failed to bind root hub address: %s.\n",
-		    str_error(rc));
-	}
-
-	return EOK;
-error:
-	if (fun_bound)
-		ddf_fun_unbind(hub_fun);
-	if (ep_added) {
-		usb_endpoint_manager_remove_ep(
-		    &instance->generic.ep_manager, instance->rh.address, 0,
-		    USB_DIRECTION_BOTH, NULL, NULL);
-	}
-	if (addr_reqd) {
-		usb_device_manager_release_address(
-		    &instance->generic.dev_manager, instance->rh.address);
-	}
-	return rc;
-}
-
->>>>>>> 1c0cef08
 /** Initialize OHCI hc driver structure
  *
  * @param[in] instance Memory place for the structure.
@@ -270,20 +187,11 @@
 {
 	assert(instance);
 
-<<<<<<< HEAD
-	int ret =
-	    pio_enable((void*)regs, reg_size, (void**)&instance->registers);
+	int ret = pio_enable_range(regs, (void **) &instance->registers);
 	if (ret != EOK) {
-		usb_log_error("Failed to enable access to device regss: %s.\n",
+		usb_log_error("Failed to gain access to device registers: %s.\n",
 		    str_error(ret));
 		return ret;
-=======
-	int rc = pio_enable_range(regs, (void **) &instance->registers);
-	if (rc != EOK) {
-		usb_log_error("Failed to gain access to device registers: %s.\n",
-		    str_error(rc));
-		return rc;
->>>>>>> 1c0cef08
 	}
 
 	list_initialize(&instance->pending_batches);
