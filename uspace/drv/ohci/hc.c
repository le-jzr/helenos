/*
 * Copyright (c) 2011 Jan Vesely
 * All rights reserved.
 *
 * Redistribution and use in source and binary forms, with or without
 * modification, are permitted provided that the following conditions
 * are met:
 *
 * - Redistributions of source code must retain the above copyright
 *   notice, this list of conditions and the following disclaimer.
 * - Redistributions in binary form must reproduce the above copyright
 *   notice, this list of conditions and the following disclaimer in the
 *   documentation and/or other materials provided with the distribution.
 * - The name of the author may not be used to endorse or promote products
 *   derived from this software without specific prior written permission.
 *
 * THIS SOFTWARE IS PROVIDED BY THE AUTHOR ``AS IS'' AND ANY EXPRESS OR
 * IMPLIED WARRANTIES, INCLUDING, BUT NOT LIMITED TO, THE IMPLIED WARRANTIES
 * OF MERCHANTABILITY AND FITNESS FOR A PARTICULAR PURPOSE ARE DISCLAIMED.
 * IN NO EVENT SHALL THE AUTHOR BE LIABLE FOR ANY DIRECT, INDIRECT,
 * INCIDENTAL, SPECIAL, EXEMPLARY, OR CONSEQUENTIAL DAMAGES (INCLUDING, BUT
 * NOT LIMITED TO, PROCUREMENT OF SUBSTITUTE GOODS OR SERVICES; LOSS OF USE,
 * DATA, OR PROFITS; OR BUSINESS INTERRUPTION) HOWEVER CAUSED AND ON ANY
 * THEORY OF LIABILITY, WHETHER IN CONTRACT, STRICT LIABILITY, OR TORT
 * (INCLUDING NEGLIGENCE OR OTHERWISE) ARISING IN ANY WAY OUT OF THE USE OF
 * THIS SOFTWARE, EVEN IF ADVISED OF THE POSSIBILITY OF SUCH DAMAGE.
 */
/** @addtogroup drvusbohcihc
 * @{
 */
/** @file
 * @brief OHCI Host controller driver routines
 */
#include <errno.h>
#include <str_error.h>
#include <adt/list.h>
#include <libarch/ddi.h>

#include <usb/debug.h>
#include <usb/usb.h>
#include <usb/ddfiface.h>
#include <usb/usbdevice.h>

#include "hc.h"
#include "hcd_endpoint.h"

#define OHCI_USED_INTERRUPTS \
    (I_SO | I_WDH | I_UE | I_RHSC)
static int interrupt_emulator(hc_t *instance);
static void hc_gain_control(hc_t *instance);
static int hc_init_transfer_lists(hc_t *instance);
static int hc_init_memory(hc_t *instance);
/*----------------------------------------------------------------------------*/
int hc_register_hub(hc_t *instance, ddf_fun_t *hub_fun)
{
	assert(instance);
	assert(hub_fun);

	int ret;

	usb_address_t hub_address =
	    device_keeper_get_free_address(&instance->manager, USB_SPEED_FULL);
	if (hub_address <= 0) {
		usb_log_error("Failed to get OHCI root hub address.\n");
		return hub_address;
	}
	instance->rh.address = hub_address;
	usb_device_keeper_bind(
	    &instance->manager, hub_address, hub_fun->handle);

	ret = hc_add_endpoint(instance, hub_address, 0, USB_SPEED_FULL,
	    USB_TRANSFER_CONTROL, USB_DIRECTION_BOTH, 64, 0, 0);
	if (ret != EOK) {
		usb_log_error("Failed to add OHCI rh endpoint 0.\n");
		usb_device_keeper_release(&instance->manager, hub_address);
		return ret;
	}

	char *match_str = NULL;
	/* DDF needs heap allocated string */
	ret = asprintf(&match_str, "usb&class=hub");
	if (ret < 0) {
		usb_log_error(
		    "Failed(%d) to create root hub match-id string.\n", ret);
		usb_device_keeper_release(&instance->manager, hub_address);
		return ret;
	}

	ret = ddf_fun_add_match_id(hub_fun, match_str, 100);
	if (ret != EOK) {
		usb_log_error("Failed add root hub match-id.\n");
	}
	ret = ddf_fun_bind(hub_fun);
	return ret;
}
/*----------------------------------------------------------------------------*/
int hc_init(hc_t *instance, ddf_fun_t *fun, ddf_dev_t *dev,
    uintptr_t regs, size_t reg_size, bool interrupts)
{
	assert(instance);
	int ret = EOK;
#define CHECK_RET_RETURN(ret, message...) \
if (ret != EOK) { \
	usb_log_error(message); \
	return ret; \
} else (void)0

	ret = pio_enable((void*)regs, reg_size, (void**)&instance->registers);
	CHECK_RET_RETURN(ret,
	    "Failed(%d) to gain access to device registers: %s.\n",
	    ret, str_error(ret));

	list_initialize(&instance->pending_batches);
	usb_device_keeper_init(&instance->manager);
	ret = usb_endpoint_manager_init(&instance->ep_manager,
	    BANDWIDTH_AVAILABLE_USB11);
	CHECK_RET_RETURN(ret, "Failed to initialize endpoint manager: %s.\n",
	    str_error(ret));

	ret = hc_init_memory(instance);
	CHECK_RET_RETURN(ret, "Failed to create OHCI memory structures: %s.\n",
	    str_error(ret));
#undef CHECK_RET_RETURN


//	hc_init_hw(instance);
	hc_gain_control(instance);
	fibril_mutex_initialize(&instance->guard);

	rh_init(&instance->rh, instance->registers);

	if (!interrupts) {
		instance->interrupt_emulator =
		    fibril_create((int(*)(void*))interrupt_emulator, instance);
		fibril_add_ready(instance->interrupt_emulator);
	}

	return EOK;
}
/*----------------------------------------------------------------------------*/
int hc_add_endpoint(
    hc_t *instance, usb_address_t address, usb_endpoint_t endpoint,
    usb_speed_t speed, usb_transfer_type_t type, usb_direction_t direction,
    size_t mps, size_t size, unsigned interval)
{
	endpoint_t *ep = malloc(sizeof(endpoint_t));
	if (ep == NULL)
		return ENOMEM;
	int ret =
	    endpoint_init(ep, address, endpoint, direction, type, speed, mps);
	if (ret != EOK) {
		free(ep);
		return ret;
	}

	hcd_endpoint_t *hcd_ep = hcd_endpoint_assign(ep);
	if (hcd_ep == NULL) {
		endpoint_destroy(ep);
		return ENOMEM;
	}

	ret = usb_endpoint_manager_register_ep(&instance->ep_manager, ep, size);
	if (ret != EOK) {
		hcd_endpoint_clear(ep);
		endpoint_destroy(ep);
		return ret;
	}

	/* Enqueue hcd_ep */
	switch (ep->transfer_type) {
	case USB_TRANSFER_CONTROL:
		instance->registers->control &= ~C_CLE;
		endpoint_list_add_ep(
		    &instance->lists[ep->transfer_type], hcd_ep);
		instance->registers->control_current = 0;
		instance->registers->control |= C_CLE;
		break;
	case USB_TRANSFER_BULK:
		instance->registers->control &= ~C_BLE;
		endpoint_list_add_ep(
		    &instance->lists[ep->transfer_type], hcd_ep);
		instance->registers->control |= C_BLE;
		break;
	case USB_TRANSFER_ISOCHRONOUS:
	case USB_TRANSFER_INTERRUPT:
		instance->registers->control &= (~C_PLE & ~C_IE);
		endpoint_list_add_ep(
		    &instance->lists[ep->transfer_type], hcd_ep);
		instance->registers->control |= C_PLE | C_IE;
		break;
	default:
		break;
	}

	return EOK;
}
/*----------------------------------------------------------------------------*/
int hc_remove_endpoint(hc_t *instance, usb_address_t address,
    usb_endpoint_t endpoint, usb_direction_t direction)
{
	assert(instance);
	fibril_mutex_lock(&instance->guard);
	endpoint_t *ep = usb_endpoint_manager_get_ep(&instance->ep_manager,
	    address, endpoint, direction, NULL);
	if (ep == NULL) {
		usb_log_error("Endpoint unregister failed: No such EP.\n");
		fibril_mutex_unlock(&instance->guard);
		return ENOENT;
	}

	hcd_endpoint_t *hcd_ep = hcd_endpoint_get(ep);
	if (hcd_ep) {
		/* Dequeue hcd_ep */
		switch (ep->transfer_type) {
		case USB_TRANSFER_CONTROL:
			instance->registers->control &= ~C_CLE;
			endpoint_list_remove_ep(
			    &instance->lists[ep->transfer_type], hcd_ep);
			instance->registers->control_current = 0;
			instance->registers->control |= C_CLE;
			break;
		case USB_TRANSFER_BULK:
			instance->registers->control &= ~C_BLE;
			endpoint_list_remove_ep(
			    &instance->lists[ep->transfer_type], hcd_ep);
			instance->registers->control |= C_BLE;
			break;
		case USB_TRANSFER_ISOCHRONOUS:
		case USB_TRANSFER_INTERRUPT:
			instance->registers->control &= (~C_PLE & ~C_IE);
			endpoint_list_remove_ep(
			    &instance->lists[ep->transfer_type], hcd_ep);
			instance->registers->control |= C_PLE | C_IE;
			break;
		default:
			break;
		}
		hcd_endpoint_clear(ep);
	} else {
		usb_log_warning("Endpoint without hcd equivalent structure.\n");
	}
	int ret = usb_endpoint_manager_unregister_ep(&instance->ep_manager,
	    address, endpoint, direction);
	fibril_mutex_unlock(&instance->guard);
	return ret;
}
/*----------------------------------------------------------------------------*/
endpoint_t * hc_get_endpoint(hc_t *instance, usb_address_t address,
    usb_endpoint_t endpoint, usb_direction_t direction, size_t *bw)
{
	assert(instance);
	fibril_mutex_lock(&instance->guard);
	endpoint_t *ep = usb_endpoint_manager_get_ep(&instance->ep_manager,
	    address, endpoint, direction, bw);
	fibril_mutex_unlock(&instance->guard);
	return ep;
}
/*----------------------------------------------------------------------------*/
int hc_schedule(hc_t *instance, usb_transfer_batch_t *batch)
{
	assert(instance);
	assert(batch);
	assert(batch->ep);

	/* check for root hub communication */
	if (batch->ep->address == instance->rh.address) {
		return rh_request(&instance->rh, batch);
	}

	fibril_mutex_lock(&instance->guard);
	list_append(&batch->link, &instance->pending_batches);
	batch_commit(batch);
	switch (batch->ep->transfer_type) {
	case USB_TRANSFER_CONTROL:
		instance->registers->command_status |= CS_CLF;
		break;
	case USB_TRANSFER_BULK:
		instance->registers->command_status |= CS_BLF;
		break;
	default:
		break;
	}

	fibril_mutex_unlock(&instance->guard);
	return EOK;
}
/*----------------------------------------------------------------------------*/
void hc_interrupt(hc_t *instance, uint32_t status)
{
	assert(instance);
<<<<<<< HEAD
	usb_log_debug("OHCI interrupt: %x.\n", status);
=======
	usb_log_debug("OHCI(%p) interrupt: %x.\n", instance, status);
>>>>>>> 72052090
	if ((status & ~I_SF) == 0) /* ignore sof status */
		return;
	if (status & I_RHSC)
		rh_interrupt(&instance->rh);


	if (status & I_WDH) {
		fibril_mutex_lock(&instance->guard);
		usb_log_debug2("HCCA: %p-%#" PRIx32 " (%p).\n", instance->hcca,
		    instance->registers->hcca,
		    (void *) addr_to_phys(instance->hcca));
		usb_log_debug2("Periodic current: %#" PRIx32 ".\n",
		    instance->registers->periodic_current);

		link_t *current = instance->pending_batches.next;
		while (current != &instance->pending_batches) {
			link_t *next = current->next;
			usb_transfer_batch_t *batch =
			    usb_transfer_batch_from_link(current);

			if (batch_is_complete(batch)) {
				list_remove(current);
				usb_transfer_batch_finish(batch);
			}
			current = next;
		}
		fibril_mutex_unlock(&instance->guard);
	}
}
/*----------------------------------------------------------------------------*/
int interrupt_emulator(hc_t *instance)
{
	assert(instance);
	usb_log_info("Started interrupt emulator.\n");
	while (1) {
		const uint32_t status = instance->registers->interrupt_status;
		instance->registers->interrupt_status = status;
		hc_interrupt(instance, status);
		async_usleep(50000);
	}
	return EOK;
}
/*----------------------------------------------------------------------------*/
void hc_gain_control(hc_t *instance)
{
	assert(instance);
	usb_log_debug("Requesting OHCI control.\n");
	/* Turn off legacy emulation */
	volatile uint32_t *ohci_emulation_reg =
	    (uint32_t*)((char*)instance->registers + 0x100);
	usb_log_debug("OHCI legacy register %p: %x.\n",
<<<<<<< HEAD
		ohci_emulation_reg, *ohci_emulation_reg);
	*ohci_emulation_reg &= ~0x1;
=======
	    ohci_emulation_reg, *ohci_emulation_reg);
	/* Do not change A20 state */
	*ohci_emulation_reg &= 0x100;
	usb_log_debug("OHCI legacy register %p: %x.\n",
	    ohci_emulation_reg, *ohci_emulation_reg);
>>>>>>> 72052090

	/* Interrupt routing enabled => smm driver is active */
	if (instance->registers->control & C_IR) {
		usb_log_debug("SMM driver: request ownership change.\n");
		instance->registers->command_status |= CS_OCR;
		while (instance->registers->control & C_IR) {
			async_usleep(1000);
		}
		usb_log_info("SMM driver: Ownership taken.\n");
		instance->registers->control &= (C_HCFS_RESET << C_HCFS_SHIFT);
		async_usleep(50000);
		return;
	}

	const unsigned hc_status =
	    (instance->registers->control >> C_HCFS_SHIFT) & C_HCFS_MASK;
	/* Interrupt routing disabled && status != USB_RESET => BIOS active */
	if (hc_status != C_HCFS_RESET) {
		usb_log_debug("BIOS driver found.\n");
		if (hc_status == C_HCFS_OPERATIONAL) {
			usb_log_info("BIOS driver: HC operational.\n");
			return;
		}
		/* HC is suspended assert resume for 20ms */
		instance->registers->control &= (C_HCFS_RESUME << C_HCFS_SHIFT);
		async_usleep(20000);
		usb_log_info("BIOS driver: HC resumed.\n");
		return;
	}

	/* HC is in reset (hw startup) => no other driver
	 * maintain reset for at least the time specified in USB spec (50 ms)*/
	usb_log_info("HC found in reset.\n");
	async_usleep(50000);
}
/*----------------------------------------------------------------------------*/
void hc_start_hw(hc_t *instance)
{
	/* OHCI guide page 42 */
	assert(instance);
	usb_log_debug2("Started hc initialization routine.\n");

	/* Save contents of fm_interval register */
	const uint32_t fm_interval = instance->registers->fm_interval;
	usb_log_debug2("Old value of HcFmInterval: %x.\n", fm_interval);

	/* Reset hc */
	usb_log_debug2("HC reset.\n");
	size_t time = 0;
	instance->registers->command_status = CS_HCR;
	while (instance->registers->command_status & CS_HCR) {
		async_usleep(10);
		time += 10;
	}
	usb_log_debug2("HC reset complete in %zu us.\n", time);

	/* Restore fm_interval */
	instance->registers->fm_interval = fm_interval;
	assert((instance->registers->command_status & CS_HCR) == 0);

	/* hc is now in suspend state */
	usb_log_debug2("HC should be in suspend state(%x).\n",
	    instance->registers->control);

	/* Use HCCA */
	instance->registers->hcca = addr_to_phys(instance->hcca);

	/* Use queues */
	instance->registers->bulk_head =
	    instance->lists[USB_TRANSFER_BULK].list_head_pa;
	usb_log_debug2("Bulk HEAD set to: %p (%#" PRIx32 ").\n",
	    instance->lists[USB_TRANSFER_BULK].list_head,
	    instance->lists[USB_TRANSFER_BULK].list_head_pa);

	instance->registers->control_head =
	    instance->lists[USB_TRANSFER_CONTROL].list_head_pa;
	usb_log_debug2("Control HEAD set to: %p (%#" PRIx32 ").\n",
	    instance->lists[USB_TRANSFER_CONTROL].list_head,
	    instance->lists[USB_TRANSFER_CONTROL].list_head_pa);

	/* Enable queues */
	instance->registers->control |= (C_PLE | C_IE | C_CLE | C_BLE);
	usb_log_debug2("All queues enabled(%x).\n",
	    instance->registers->control);

	/* Enable interrupts */
	instance->registers->interrupt_enable = OHCI_USED_INTERRUPTS;
	usb_log_debug2("Enabled interrupts: %x.\n",
	    instance->registers->interrupt_enable);
	instance->registers->interrupt_enable = I_MI;

	/* Set periodic start to 90% */
	uint32_t frame_length = ((fm_interval >> FMI_FI_SHIFT) & FMI_FI_MASK);
	instance->registers->periodic_start = (frame_length / 10) * 9;
	usb_log_debug2("All periodic start set to: %x(%u - 90%% of %d).\n",
	    instance->registers->periodic_start,
	    instance->registers->periodic_start, frame_length);

	instance->registers->control &= (C_HCFS_OPERATIONAL << C_HCFS_SHIFT);
	usb_log_info("OHCI HC up and running(%x).\n",
	    instance->registers->control);
}
/*----------------------------------------------------------------------------*/
int hc_init_transfer_lists(hc_t *instance)
{
	assert(instance);

#define SETUP_ENDPOINT_LIST(type) \
do { \
	const char *name = usb_str_transfer_type(type); \
	int ret = endpoint_list_init(&instance->lists[type], name); \
	if (ret != EOK) { \
		usb_log_error("Failed(%d) to setup %s endpoint list.\n", \
		    ret, name); \
		endpoint_list_fini(&instance->lists[USB_TRANSFER_ISOCHRONOUS]); \
		endpoint_list_fini(&instance->lists[USB_TRANSFER_INTERRUPT]); \
		endpoint_list_fini(&instance->lists[USB_TRANSFER_CONTROL]); \
		endpoint_list_fini(&instance->lists[USB_TRANSFER_BULK]); \
	} \
} while (0)

	SETUP_ENDPOINT_LIST(USB_TRANSFER_ISOCHRONOUS);
	SETUP_ENDPOINT_LIST(USB_TRANSFER_INTERRUPT);
	SETUP_ENDPOINT_LIST(USB_TRANSFER_CONTROL);
	SETUP_ENDPOINT_LIST(USB_TRANSFER_BULK);
#undef SETUP_ENDPOINT_LIST
	endpoint_list_set_next(&instance->lists[USB_TRANSFER_INTERRUPT],
	    &instance->lists[USB_TRANSFER_ISOCHRONOUS]);

	return EOK;
}
/*----------------------------------------------------------------------------*/
int hc_init_memory(hc_t *instance)
{
	assert(instance);

	bzero(&instance->rh, sizeof(instance->rh));
	/* Init queues */
	hc_init_transfer_lists(instance);

	/*Init HCCA */
	instance->hcca = malloc32(sizeof(hcca_t));
	if (instance->hcca == NULL)
		return ENOMEM;
	bzero(instance->hcca, sizeof(hcca_t));
	usb_log_debug2("OHCI HCCA initialized at %p.\n", instance->hcca);

	unsigned i = 0;
	for (; i < 32; ++i) {
		instance->hcca->int_ep[i] =
		    instance->lists[USB_TRANSFER_INTERRUPT].list_head_pa;
	}
	usb_log_debug2("Interrupt HEADs set to: %p (%#" PRIx32 ").\n",
	    instance->lists[USB_TRANSFER_INTERRUPT].list_head,
	    instance->lists[USB_TRANSFER_INTERRUPT].list_head_pa);

	/* Init interrupt code */
	instance->interrupt_code.cmds = instance->interrupt_commands;
	{
		/* Read status register */
		instance->interrupt_commands[0].cmd = CMD_MEM_READ_32;
		instance->interrupt_commands[0].dstarg = 1;
		instance->interrupt_commands[0].addr =
		    (void*)&instance->registers->interrupt_status;

		/* Test whether we are the interrupt cause */
		instance->interrupt_commands[1].cmd = CMD_BTEST;
		instance->interrupt_commands[1].value =
		    OHCI_USED_INTERRUPTS;
		instance->interrupt_commands[1].srcarg = 1;
		instance->interrupt_commands[1].dstarg = 2;

		/* Predicate cleaning and accepting */
		instance->interrupt_commands[2].cmd = CMD_PREDICATE;
		instance->interrupt_commands[2].value = 2;
		instance->interrupt_commands[2].srcarg = 2;

		/* Write clean status register */
		instance->interrupt_commands[3].cmd = CMD_MEM_WRITE_A_32;
		instance->interrupt_commands[3].srcarg = 1;
		instance->interrupt_commands[3].addr =
		    (void*)&instance->registers->interrupt_status;

		/* Accept interrupt */
		instance->interrupt_commands[4].cmd = CMD_ACCEPT;

		instance->interrupt_code.cmdcount = OHCI_NEEDED_IRQ_COMMANDS;
	}

	return EOK;
}
/**
 * @}
 */<|MERGE_RESOLUTION|>--- conflicted
+++ resolved
@@ -288,11 +288,7 @@
 void hc_interrupt(hc_t *instance, uint32_t status)
 {
 	assert(instance);
-<<<<<<< HEAD
-	usb_log_debug("OHCI interrupt: %x.\n", status);
-=======
 	usb_log_debug("OHCI(%p) interrupt: %x.\n", instance, status);
->>>>>>> 72052090
 	if ((status & ~I_SF) == 0) /* ignore sof status */
 		return;
 	if (status & I_RHSC)
@@ -344,16 +340,11 @@
 	volatile uint32_t *ohci_emulation_reg =
 	    (uint32_t*)((char*)instance->registers + 0x100);
 	usb_log_debug("OHCI legacy register %p: %x.\n",
-<<<<<<< HEAD
-		ohci_emulation_reg, *ohci_emulation_reg);
-	*ohci_emulation_reg &= ~0x1;
-=======
 	    ohci_emulation_reg, *ohci_emulation_reg);
 	/* Do not change A20 state */
 	*ohci_emulation_reg &= 0x100;
 	usb_log_debug("OHCI legacy register %p: %x.\n",
 	    ohci_emulation_reg, *ohci_emulation_reg);
->>>>>>> 72052090
 
 	/* Interrupt routing enabled => smm driver is active */
 	if (instance->registers->control & C_IR) {
