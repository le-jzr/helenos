#
# Copyright (c) 2005 Martin Decky
# All rights reserved.
#
# Redistribution and use in source and binary forms, with or without
# modification, are permitted provided that the following conditions
# are met:
#
# - Redistributions of source code must retain the above copyright
#   notice, this list of conditions and the following disclaimer.
# - Redistributions in binary form must reproduce the above copyright
#   notice, this list of conditions and the following disclaimer in the
#   documentation and/or other materials provided with the distribution.
# - The name of the author may not be used to endorse or promote products
#   derived from this software without specific prior written permission.
#
# THIS SOFTWARE IS PROVIDED BY THE AUTHOR ``AS IS'' AND ANY EXPRESS OR
# IMPLIED WARRANTIES, INCLUDING, BUT NOT LIMITED TO, THE IMPLIED WARRANTIES
# OF MERCHANTABILITY AND FITNESS FOR A PARTICULAR PURPOSE ARE DISCLAIMED.
# IN NO EVENT SHALL THE AUTHOR BE LIABLE FOR ANY DIRECT, INDIRECT,
# INCIDENTAL, SPECIAL, EXEMPLARY, OR CONSEQUENTIAL DAMAGES (INCLUDING, BUT
# NOT LIMITED TO, PROCUREMENT OF SUBSTITUTE GOODS OR SERVICES; LOSS OF USE,
# DATA, OR PROFITS; OR BUSINESS INTERRUPTION) HOWEVER CAUSED AND ON ANY
# THEORY OF LIABILITY, WHETHER IN CONTRACT, STRICT LIABILITY, OR TORT
# (INCLUDING NEGLIGENCE OR OTHERWISE) ARISING IN ANY WAY OUT OF THE USE OF
# THIS SOFTWARE, EVEN IF ADVISED OF THE POSSIBILITY OF SUCH DAMAGE.
#

-include ../Makefile.common
-include ../Makefile.config

## Common binaries
#

DIRS = \
	app/bdsh \
	app/blkdump \
	app/bnchmark \
	app/edit \
<<<<<<< HEAD
	app/filecrc \
	app/filegen \
=======
	app/ext2info \
>>>>>>> 3fab7708
	app/getterm \
	app/init \
	app/kill \
	app/killall \
	app/klog \
	app/lsusb \
	app/mkfat \
	app/redir \
	app/sbi \
	app/stats \
	app/taskdump \
	app/tester \
	app/testread \
	app/tetris \
	app/trace \
	app/top \
	app/usbinfo \
	app/vuhid \
	app/netecho \
	app/nettest1 \
	app/nettest2 \
	app/ping \
	app/websrv \
	app/sysinfo \
	app/mkbd \
	srv/clip \
	srv/devmap \
	srv/devman \
	srv/loader \
	srv/ns \
	srv/taskmon \
	srv/vfs \
	srv/bd/ata_bd \
	srv/bd/file_bd \
	srv/bd/gxe_bd \
	srv/bd/rd \
	srv/bd/part/guid_part \
	srv/bd/part/mbr_part \
	srv/fs/exfat \
	srv/fs/fat \
	srv/fs/tmpfs \
	srv/fs/devfs \
	srv/fs/ext2fs \
	srv/hid/s3c24xx_ts \
	srv/hid/fb \
	srv/hid/input \
	srv/hw/char/i8042 \
	srv/hw/char/s3c24xx_uart \
	srv/hw/netif/ne2000 \
	srv/net/netif/lo \
	srv/net/il/arp \
	srv/net/il/ip \
	srv/net/tl/icmp \
	srv/net/tl/udp \
	srv/net/tl/tcp \
	srv/net/net \
	drv/infrastructure/root \
	drv/infrastructure/rootvirt \
	drv/test/test1 \
	drv/test/test2 \
	drv/test/test3 \
	drv/bus/usb/ehci \
	drv/bus/usb/ohci \
	drv/bus/usb/uhci \
	drv/bus/usb/uhcirh \
	drv/bus/usb/usbflbk \
	drv/bus/usb/usbhid \
	drv/bus/usb/usbhub \
	drv/bus/usb/usbmast \
	drv/bus/usb/usbmid \
	drv/bus/usb/usbmouse \
	drv/bus/usb/vhc

## Networking
#

DIRS += \
	srv/net/nil/eth \
	srv/net/nil/nildummy

## Platform-specific hardware support
#

ifneq ($(UARCH),abs32le)
	DIRS += srv/hid/console
endif

ifeq ($(UARCH),amd64)
	DIRS += \
		drv/infrastructure/rootpc \
		drv/bus/pci/pciintel \
		drv/bus/isa \
		drv/char/ns8250 \
		srv/hw/irc/apic \
		srv/hw/irc/i8259
endif

ifeq ($(UARCH),ia32)
	DIRS += \
		drv/infrastructure/rootpc \
		drv/bus/pci/pciintel \
		drv/bus/isa \
		drv/char/ns8250 \
		srv/hw/irc/apic \
		srv/hw/irc/i8259
endif

ifeq ($(UARCH),ppc32)
	DIRS += \
		drv/infrastructure/rootmac \
		srv/hw/bus/cuda_adb
endif

ifeq ($(UARCH),sparc64)
	DIRS += \
		srv/hw/irc/obio
endif

## System libraries
#

LIBC = lib/c
LIBS = \
	lib/fs \
	lib/block \
	lib/clui \
	lib/scsi \
	lib/softint \
	lib/softfloat \
	lib/drv \
	lib/packet \
	lib/net \
	lib/ext2 \
	lib/usb \
	lib/usbhost \
	lib/usbdev \
	lib/usbhid \
	lib/usbvirt

LIBC_BUILD = $(addsuffix .build,$(LIBC))
LIBS_BUILD = $(addsuffix .build,$(LIBS))
LIBN_BUILD = $(addsuffix .build,$(LIBN))
BUILDS := $(addsuffix .build,$(DIRS))

CLEANS := $(addsuffix .clean,$(DIRS)) $(addsuffix .clean,$(LIBN)) $(addsuffix .clean,$(LIBS)) $(addsuffix .clean,$(LIBC))

.PHONY: all $(LIBC_BUILD) $(LIBS_BUILD) $(LIBN_BUILD) $(BUILDS) $(CLEANS) clean

all: $(BUILDS)

clean: $(CLEANS)

$(CLEANS):
	-$(MAKE) -C $(basename $@) clean

$(BUILDS): $(LIBC_BUILD) $(LIBS_BUILD) $(LIBN_BUILD)
	$(MAKE) -C $(basename $@) all PRECHECK=$(PRECHECK)

$(LIBN_BUILD): $(LIBC_BUILD) $(LIBS_BUILD)
	$(MAKE) -C $(basename $@) all PRECHECK=$(PRECHECK)

$(LIBS_BUILD): $(LIBC_BUILD)
	$(MAKE) -C $(basename $@) all PRECHECK=$(PRECHECK)

$(LIBC_BUILD):
	$(MAKE) -C $(basename $@) all PRECHECK=$(PRECHECK)<|MERGE_RESOLUTION|>--- conflicted
+++ resolved
@@ -37,12 +37,9 @@
 	app/blkdump \
 	app/bnchmark \
 	app/edit \
-<<<<<<< HEAD
 	app/filecrc \
 	app/filegen \
-=======
 	app/ext2info \
->>>>>>> 3fab7708
 	app/getterm \
 	app/init \
 	app/kill \
