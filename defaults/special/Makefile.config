--- conflicted
+++ resolved
@@ -26,14 +26,7 @@
 CONFIG_TRACE = n
 
 # Compile kernel tests
-<<<<<<< HEAD
-CONFIG_TEST = y
-=======
 CONFIG_TEST = y
 
 # Kernel RCU implementation
 RCU = PREEMPT_A
-
-# Load disk drivers on startup
-CONFIG_START_BD = n
->>>>>>> 207e8880
