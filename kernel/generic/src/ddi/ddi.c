/*
 * Copyright (c) 2006 Jakub Jermar
 * All rights reserved.
 *
 * Redistribution and use in source and binary forms, with or without
 * modification, are permitted provided that the following conditions
 * are met:
 *
 * - Redistributions of source code must retain the above copyright
 *   notice, this list of conditions and the following disclaimer.
 * - Redistributions in binary form must reproduce the above copyright
 *   notice, this list of conditions and the following disclaimer in the
 *   documentation and/or other materials provided with the distribution.
 * - The name of the author may not be used to endorse or promote products
 *   derived from this software without specific prior written permission.
 *
 * THIS SOFTWARE IS PROVIDED BY THE AUTHOR ``AS IS'' AND ANY EXPRESS OR
 * IMPLIED WARRANTIES, INCLUDING, BUT NOT LIMITED TO, THE IMPLIED WARRANTIES
 * OF MERCHANTABILITY AND FITNESS FOR A PARTICULAR PURPOSE ARE DISCLAIMED.
 * IN NO EVENT SHALL THE AUTHOR BE LIABLE FOR ANY DIRECT, INDIRECT,
 * INCIDENTAL, SPECIAL, EXEMPLARY, OR CONSEQUENTIAL DAMAGES (INCLUDING, BUT
 * NOT LIMITED TO, PROCUREMENT OF SUBSTITUTE GOODS OR SERVICES; LOSS OF USE,
 * DATA, OR PROFITS; OR BUSINESS INTERRUPTION) HOWEVER CAUSED AND ON ANY
 * THEORY OF LIABILITY, WHETHER IN CONTRACT, STRICT LIABILITY, OR TORT
 * (INCLUDING NEGLIGENCE OR OTHERWISE) ARISING IN ANY WAY OUT OF THE USE OF
 * THIS SOFTWARE, EVEN IF ADVISED OF THE POSSIBILITY OF SUCH DAMAGE.
 */

/** @addtogroup genericddi
 * @{
 */

/**
 * @file
 * @brief Device Driver Interface functions.
 *
 * This file contains functions that comprise the Device Driver Interface.
 * These are the functions for mapping physical memory and enabling I/O
 * space to tasks.
 */

#include <ddi/ddi.h>
#include <ddi/ddi_arg.h>
#include <proc/task.h>
#include <security/cap.h>
#include <mm/frame.h>
#include <mm/as.h>
#include <synch/mutex.h>
#include <syscall/copy.h>
#include <adt/btree.h>
#include <arch.h>
#include <align.h>
#include <errno.h>
#include <trace.h>

/** This lock protects the parea_btree. */
static mutex_t parea_lock;

/** B+tree with enabled physical memory areas. */
static btree_t parea_btree;

/** Initialize DDI.
 *
 */
void ddi_init(void)
{
	btree_create(&parea_btree);
	mutex_initialize(&parea_lock, MUTEX_PASSIVE);
}

/** Enable piece of physical memory for mapping by physmem_map().
 *
 * @param parea Pointer to physical area structure.
 *
 */
void ddi_parea_register(parea_t *parea)
{
	mutex_lock(&parea_lock);
	
	/*
	 * We don't check for overlaps here as the kernel is pretty sane.
	 */
	btree_insert(&parea_btree, (btree_key_t) parea->pbase, parea, NULL);
	
	mutex_unlock(&parea_lock);
}

/** Map piece of physical memory into virtual address space of current task.
 *
 * @param pf    Physical address of the starting frame.
 * @param vp    Virtual address of the starting page.
 * @param pages Number of pages to map.
 * @param flags Address space area flags for the mapping.
 *
 * @return 0 on success, EPERM if the caller lacks capabilities to use this
 *         syscall, EBADMEM if pf or vf is not page aligned, ENOENT if there
 *         is no task matching the specified ID or the physical address space
 *         is not enabled for mapping and ENOMEM if there was a problem in
 *         creating address space area.
 *
 */
NO_TRACE static int ddi_physmem_map(uintptr_t pf, uintptr_t vp, size_t pages,
    unsigned int flags)
{
	ASSERT(TASK);
	ASSERT((pf % FRAME_SIZE) == 0);
	ASSERT((vp % PAGE_SIZE) == 0);
	
	/*
	 * Make sure the caller is authorised to make this syscall.
	 */
	cap_t caps = cap_get(TASK);
	if (!(caps & CAP_MEM_MANAGER))
		return EPERM;
	
	mem_backend_data_t backend_data;
	backend_data.base = pf;
	backend_data.frames = pages;
	
	/* Find the zone of the physical memory */
	irq_spinlock_lock(&zones.lock, true);
	size_t znum = find_zone(ADDR2PFN(pf), pages, 0);
	
	if (znum == (size_t) -1) {
		/* Frames not found in any zones
		 * -> assume it is hardware device and allow mapping
		 */
		irq_spinlock_unlock(&zones.lock, true);
		goto map;
	}
	
	if (zones.info[znum].flags & ZONE_FIRMWARE) {
		/* Frames are part of firmware */
		irq_spinlock_unlock(&zones.lock, true);
		goto map;
	}
	
	if (zone_flags_available(zones.info[znum].flags)) {
		/*
		 * Frames are part of physical memory, check if the memory
		 * region is enabled for mapping.
		 */
		irq_spinlock_unlock(&zones.lock, true);
		
		mutex_lock(&parea_lock);
		btree_node_t *nodep;
		parea_t *parea = (parea_t *) btree_search(&parea_btree,
		    (btree_key_t) pf, &nodep);
		
		if ((!parea) || (parea->frames < pages)) {
			mutex_unlock(&parea_lock);
			goto err;
		}
		
		mutex_unlock(&parea_lock);
		goto map;
	}
	
	irq_spinlock_unlock(&zones.lock, true);
	
err:
	return ENOENT;
	
map:
	if (!as_area_create(TASK->as, flags, pages * PAGE_SIZE, vp,
	    AS_AREA_ATTR_NONE, &phys_backend, &backend_data)) {
		/*
		 * The address space area could not have been created.
		 * We report it using ENOMEM.
		 */
		return ENOMEM;
	}
	
	/*
	 * Mapping is created on-demand during page fault.
	 */
	return 0;
}

/** Enable range of I/O space for task.
 *
 * @param id Task ID of the destination task.
 * @param ioaddr Starting I/O address.
 * @param size Size of the enabled I/O space..
 *
 * @return 0 on success, EPERM if the caller lacks capabilities to use this
 *           syscall, ENOENT if there is no task matching the specified ID.
 *
 */
NO_TRACE static int ddi_iospace_enable(task_id_t id, uintptr_t ioaddr,
    size_t size)
{
	/*
	 * Make sure the caller is authorised to make this syscall.
	 */
	cap_t caps = cap_get(TASK);
	if (!(caps & CAP_IO_MANAGER))
		return EPERM;
	
	irq_spinlock_lock(&tasks_lock, true);
	
	task_t *task = task_find_by_id(id);
	
	if ((!task) || (!context_check(CONTEXT, task->context))) {
		/*
		 * There is no task with the specified ID
		 * or the task belongs to a different security
		 * context.
		 */
		irq_spinlock_unlock(&tasks_lock, true);
		return ENOENT;
	}
	
	/* Lock the task and release the lock protecting tasks_btree. */
	irq_spinlock_exchange(&tasks_lock, &task->lock);
	
	int rc = ddi_iospace_enable_arch(task, ioaddr, size);
	
	irq_spinlock_unlock(&task->lock, true);
	
	return rc;
}

/** Wrapper for SYS_PHYSMEM_MAP syscall.
 *
 * @param phys_base Physical base address to map
 * @param virt_base Destination virtual address
 * @param pages Number of pages
 * @param flags Flags of newly mapped pages
 *
 * @return 0 on success, otherwise it returns error code found in errno.h
 *
 */
unative_t sys_physmem_map(unative_t phys_base, unative_t virt_base,
    unative_t pages, unative_t flags)
{
	return (unative_t) ddi_physmem_map(ALIGN_DOWN((uintptr_t) phys_base,
	    FRAME_SIZE), ALIGN_DOWN((uintptr_t) virt_base, PAGE_SIZE),
	    (size_t) pages, (int) flags);
}

/** Wrapper for SYS_ENABLE_IOSPACE syscall.
 *
 * @param uspace_io_arg User space address of DDI argument structure.
 *
 * @return 0 on success, otherwise it returns error code found in errno.h
 *
 */
unative_t sys_iospace_enable(ddi_ioarg_t *uspace_io_arg)
{
	ddi_ioarg_t arg;
	int rc = copy_from_uspace(&arg, uspace_io_arg, sizeof(ddi_ioarg_t));
	if (rc != 0)
		return (unative_t) rc;
	
	return (unative_t) ddi_iospace_enable((task_id_t) arg.task_id,
	    (uintptr_t) arg.ioaddr, (size_t) arg.size);
}

<<<<<<< HEAD
=======
/** Disable or enable preemption.
 *
 * @param enable If non-zero, the preemption counter will be decremented,
 *               leading to potential enabling of preemption. Otherwise
 *               the preemption counter will be incremented, preventing
 *               preemption from occurring.
 *
 * @return Zero on success or EPERM if callers capabilities are not sufficient.
 *
 */
unative_t sys_preempt_control(int enable)
{
	if (!(cap_get(TASK) & CAP_PREEMPT_CONTROL))
		return EPERM;
	
	if (enable)
		preemption_enable();
	else
		preemption_disable();
	
	return 0;
}

/** Disable or enable specified interrupts.
 * 
 * @param irq the interrupt to be enabled/disabled.
 * @param enable if true enable the interrupt, disable otherwise.
 * 
 * @retutn Zero on success, error code otherwise.
 */
unative_t sys_interrupt_enable(int irq, int enable)
{	
	cap_t task_cap = cap_get(TASK);
	if (!(task_cap & CAP_PREEMPT_CONTROL) || !(task_cap & CAP_IRQ_REG))
		return EPERM;
		
	if (irq < 0 || irq > 16) {
		return EINVAL;
	}
	
	uint16_t irq_mask = (uint16_t)(1 << irq);
	if (enable) {
		trap_virtual_enable_irqs(irq_mask);
	} else {
		trap_virtual_disable_irqs(irq_mask);
	}
	
	return 0;	
}

>>>>>>> a6e54c5d
/** @}
 */<|MERGE_RESOLUTION|>--- conflicted
+++ resolved
@@ -257,31 +257,6 @@
 	    (uintptr_t) arg.ioaddr, (size_t) arg.size);
 }
 
-<<<<<<< HEAD
-=======
-/** Disable or enable preemption.
- *
- * @param enable If non-zero, the preemption counter will be decremented,
- *               leading to potential enabling of preemption. Otherwise
- *               the preemption counter will be incremented, preventing
- *               preemption from occurring.
- *
- * @return Zero on success or EPERM if callers capabilities are not sufficient.
- *
- */
-unative_t sys_preempt_control(int enable)
-{
-	if (!(cap_get(TASK) & CAP_PREEMPT_CONTROL))
-		return EPERM;
-	
-	if (enable)
-		preemption_enable();
-	else
-		preemption_disable();
-	
-	return 0;
-}
-
 /** Disable or enable specified interrupts.
  * 
  * @param irq the interrupt to be enabled/disabled.
@@ -292,7 +267,7 @@
 unative_t sys_interrupt_enable(int irq, int enable)
 {	
 	cap_t task_cap = cap_get(TASK);
-	if (!(task_cap & CAP_PREEMPT_CONTROL) || !(task_cap & CAP_IRQ_REG))
+	if (!(task_cap & CAP_IRQ_REG))
 		return EPERM;
 		
 	if (irq < 0 || irq > 16) {
@@ -309,6 +284,5 @@
 	return 0;	
 }
 
->>>>>>> a6e54c5d
 /** @}
  */